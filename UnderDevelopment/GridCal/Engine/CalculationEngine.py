# This file is part of GridCal.
#
# GridCal is free software: you can redistribute it and/or modify
# it under the terms of the GNU General Public License as published by
# the Free Software Foundation, either version 3 of the License, or
# (at your option) any later version.
#
# GridCal is distributed in the hope that it will be useful,
# but WITHOUT ANY WARRANTY; without even the implied warranty of
# MERCHANTABILITY or FITNESS FOR A PARTICULAR PURPOSE.  See the
# GNU General Public License for more details.
#
# You should have received a copy of the GNU General Public License
# along with GridCal.  If not, see <http://www.gnu.org/licenses/>.

import os
import pickle as pkl
from datetime import datetime, timedelta
from enum import Enum
from warnings import warn
import networkx as nx
import pandas as pd
import pulp
import json
import multiprocessing
from networkx import connected_components
from numpy import complex, double, sqrt, zeros, ones, nan_to_num, exp, conj, ndarray, vstack, power, delete, where, \
    r_, Inf, linalg, maximum, array, nan, shape, arange, sort, interp, iscomplexobj, c_, argwhere, floor
from poap.controller import SerialController
from pyDOE import lhs
from pySOT import *
from scipy.sparse import csc_matrix, lil_matrix, hstack as hstack_s, vstack as vstack_s
from scipy.sparse.linalg import inv
from sklearn.ensemble import RandomForestRegressor


from matplotlib import pyplot as plt

from PyQt5.QtCore import QThread, QRunnable, pyqtSignal

from GridCal.Engine.Numerical.ContinuationPowerFlow import continuation_nr
from GridCal.Engine.Numerical.LinearizedPF import dcpf, lacpf
from GridCal.Engine.Numerical.HELM import helm
from GridCal.Engine.Numerical.JacobianBased import IwamotoNR, Jacobian, LevenbergMarquardtPF, NR_LS, NR_I_LS
from GridCal.Engine.Numerical.FastDecoupled import FDPF
from GridCal.Engine.Numerical.SC import short_circuit_3p
from GridCal.Engine.Numerical.SE import solve_se_lm
from GridCal.Engine.Numerical.DynamicModels import DynamicModels, dynamic_simulation
from GridCal.Engine.ObjectTypes import TransformerType, Tower, BranchTemplate, BranchType, \
                                            UndergroundLineType, SequenceLineType, Wire
from GridCal.Gui.GeneralDialogues import *

########################################################################################################################
# Set Matplotlib global parameters
########################################################################################################################
if 'fivethirtyeight' in plt.style.available:
    plt.style.use('fivethirtyeight')

SMALL_SIZE = 8
MEDIUM_SIZE = 10
BIGGER_SIZE = 12
LINEWIDTH = 1

LEFT = 0.12
RIGHT = 0.98
TOP = 0.8
BOTTOM = 0.2
plt.rc('font', size=SMALL_SIZE)  # controls default text sizes
plt.rc('axes', titlesize=SMALL_SIZE)  # font size of the axes title
plt.rc('axes', labelsize=SMALL_SIZE)  # font size of the x and y labels
plt.rc('xtick', labelsize=SMALL_SIZE)  # font size of the tick labels
plt.rc('ytick', labelsize=SMALL_SIZE)  # font size of the tick labels
plt.rc('legend', fontsize=SMALL_SIZE)  # legend font size
plt.rc('figure', titlesize=MEDIUM_SIZE)  # font size of the figure title


########################################################################################################################
# Enumerations
########################################################################################################################


class BusMode(Enum):
    PQ = 1,
    PV = 2,
    REF = 3,
    NONE = 4,
    STO_DISPATCH = 5  # Storage dispatch, in practice it is the same as REF





class BranchTypeConverter:

    def __init__(self, tpe: BranchType):

        self.tpe = tpe

        self.options = ['branch',
                        'line',
                        'transformer',
                        'switch',
                        'reactance']

        self.values = [BranchType.Branch,
                       BranchType.Line,
                       BranchType.Transformer,
                       BranchType.Switch,
                       BranchType.Reactance]

        self.conv = dict()
        self.inv_conv = dict()

        for o, v in zip(self.options, self.values):
            self.conv[o] = v
            self.inv_conv[v] = o

    def __str__(self):
        """
        Convert value to string
        """
        return self.inv_conv[self.tpe]

    def __call__(self, str_value):
        """
        Convert from string
        """
        return self.conv[str_value]


class MeasurementType(Enum):
    Pinj = 1,
    Qinj = 2,
    Vmag = 3,
    Pflow = 4,
    Qflow = 5,
    Iflow = 6


class SolverType(Enum):
    NR = 1
    NRFD_XB = 2
    NRFD_BX = 3
    GAUSS = 4
    DC = 5,
    HELM = 6,
    ZBUS = 7,
    IWAMOTO = 8,
    CONTINUATION_NR = 9,
    HELMZ = 10,
    LM = 11  # Levenberg-Marquardt
    FASTDECOUPLED = 12,
    LACPF = 13,
    DC_OPF = 14,
    AC_OPF = 15,
    NRI = 16


class TimeGroups(Enum):
    NoGroup = 0,
    ByDay = 1,
    ByHour = 2


class CascadeType(Enum):
    PowerFlow = 0,
    LatinHypercube = 1


########################################################################################################################
# Statistics classes
########################################################################################################################


class CDF(object):
    """
    Inverse Cumulative density function of a given array of data
    """

    def __init__(self, data):
        """
        Constructor
        @param data: Array (list or numpy array)
        """
        # Create the CDF of the data
        # sort the data:
        if type(data) is pd.DataFrame:
            self.arr = sort(ndarray.flatten(data.values))

        else:
            # self.arr = sort(ndarray.flatten(data), axis=0)
            self.arr = sort(data, axis=0)

        self.iscomplex = iscomplexobj(self.arr)

        # calculate the proportional values of samples
        n = len(data)
        if n > 1:
            self.prob = 1. * arange(n) / (n - 1)
        else:
            self.prob = 1. * arange(n)

        # iterator index
        self.idx = 0

        # array length
        self.len = len(self.arr)

    def __call__(self):
        """
        Call this as CDF()
        @return:
        """
        return self.arr

    def __iter__(self):
        """
        Iterator constructor
        @return:
        """
        self.idx = 0
        return self

    def __next__(self):
        """
        Iterator next element
        @return:
        """
        if self.idx == self.len:
            raise StopIteration

        self.idx += 1
        return self.arr[self.idx - 1]

    def __add__(self, other):
        """
        Sum of two CDF
        @param other:
        @return: A CDF object with the sum of other CDF to this CDF
        """
        return CDF(array([a + b for a in self.arr for b in other]))

    def __sub__(self, other):
        """
        Subtract of two CDF
        @param other:
        @return: A CDF object with the subtraction a a CDF to this CDF
        """
        return CDF(array([a - b for a in self.arr for b in other]))

    def get_sample(self, npoints=1):
        """
        Samples a number of uniform distributed points and
        returns the corresponding probability values given the CDF.
        @param npoints: Number of points to sample, 1 by default
        @return: Corresponding probabilities
        """
        pt = np.random.uniform(0, 1, npoints)
        if self.iscomplex:
            a = interp(pt, self.prob, self.arr.real)
            b = interp(pt, self.prob, self.arr.imag)
            return a + 1j * b
        else:
            return interp(pt, self.prob, self.arr)

    def get_at(self, prob):
        """
        Samples a number of uniform distributed points and
        returns the corresponding probability values given the CDF.
        @param prob: probability from 0 to 1
        @return: Corresponding CDF value
        """
        if self.iscomplex:
            a = interp(prob, self.prob, self.arr.real)
            b = interp(prob, self.prob, self.arr.imag)
            return a + 1j * b
        else:
            return interp(prob, self.prob, self.arr)

    def plot(self, ax=None):
        """
        Plots the CFD
        @param ax: MatPlotLib axis to plot into
        @return:
        """
        if ax is None:
            fig = plt.figure()
            ax = fig.add_subplot(111)
        ax.plot(self.prob, self.arr, linewidth=LINEWIDTH)
        ax.set_xlabel('$p(x)$')
        ax.set_ylabel('$x$')
        # ax.plot(self.norm_points, self.values, 'x')


class StatisticalCharacterization(object):
    """
    Object to store the statistical characterization
    It is useful because the statistical characterizations can be:
    - not grouped
    - grouped by day
    - grouped by hour
    """

    def __init__(self, gen_P, load_P, load_Q):
        """
        Constructor
        @param gen_P: 2D array with the active power generation profiles (time, generator)
        @param load_P: 2D array with the active power load profiles (time, load)
        @param load_Q: 2D array with the reactive power load profiles time, load)
        @return:
        """
        # Arrays where to store the statistical laws for sampling
        self.gen_P_laws = list()
        self.load_P_laws = list()
        self.load_Q_laws = list()

        # Create a CDF for every profile
        rows, cols = shape(gen_P)
        for i in range(cols):
            cdf = CDF(gen_P[:, i])
            self.gen_P_laws.append(cdf)

        rows, cols = shape(load_P)
        for i in range(cols):
            cdf = CDF(load_P[:, i])
            self.load_P_laws.append(cdf)

        rows, cols = shape(load_Q)
        for i in range(cols):
            cdf = CDF(load_Q[:, i])
            self.load_Q_laws.append(cdf)

    def get_sample(self, load_enabled_idx, gen_enabled_idx, npoints=1):
        """
        Returns a 2D array containing for load and generation profiles, shape (time, load)
        The profile is sampled from the original data CDF functions

        @param npoints: number of sampling points
        @return:
        PG: generators profile
        S: loads profile
        """
        # nlp = len(self.load_P_laws)
        # nlq = len(self.load_Q_laws)
        # ngp = len(self.gen_P_laws)
        nlp = len(load_enabled_idx)
        ngp = len(gen_enabled_idx)

        if len(self.load_P_laws) != len(self.load_Q_laws):
            raise Exception('Different number of elements in the load active and reactive profiles.')

        P = [None] * nlp
        Q = [None] * nlp
        PG = [None] * ngp

        k = 0
        for i in load_enabled_idx:
            P[k] = self.load_P_laws[i].get_sample(npoints)
            Q[k] = self.load_Q_laws[i].get_sample(npoints)
            k += 1

        k = 0
        for i in gen_enabled_idx:
            PG[k] = self.gen_P_laws[i].get_sample(npoints)
            k += 1

        P = array(P)
        Q = array(Q)
        S = P + 1j * Q

        PG = array(PG)

        return PG.transpose(), S.transpose()

    def plot(self, ax):
        """
        Plot this statistical characterization
        @param ax:  matplotlib index
        @return:
        """
        if ax is None:
            fig = plt.figure()
            ax = fig.add_subplot(111)

        for cdf in self.gen_P_laws:
            ax.plot(cdf.prob, cdf.data_sorted, color='r', marker='x')
        for cdf in self.load_P_laws:
            ax.plot(cdf.prob, cdf.data_sorted, color='g', marker='x')
        for cdf in self.load_Q_laws:
            ax.plot(cdf.prob, cdf.data_sorted, color='b', marker='x')
        ax.set_xlabel('$p(x)$')
        ax.set_ylabel('$x$')


def classify_by_hour(t: pd.DatetimeIndex):
    """
    Passes an array of TimeStamps to an array of arrays of indices
    classified by hour of the year
    @param t: Pandas time Index array
    @return: list of lists of integer indices
    """
    n = len(t)

    offset = t[0].hour * t[0].dayofyear
    mx = t[n - 1].hour * t[n - 1].dayofyear

    arr = list()

    for i in range(mx - offset + 1):
        arr.append(list())

    for i in range(n):
        hourofyear = t[i].hour * t[i].dayofyear
        arr[hourofyear - offset].append(i)

    return arr


def classify_by_day(t: pd.DatetimeIndex):
    """
    Passes an array of TimeStamps to an array of arrays of indices
    classified by day of the year
    @param t: Pandas time Index array
    @return: list of lists of integer indices
    """
    n = len(t)

    offset = t[0].dayofyear
    mx = t[n - 1].dayofyear

    arr = list()

    for i in range(mx - offset + 1):
        arr.append(list())

    for i in range(n):
        hourofyear = t[i].dayofyear
        arr[hourofyear - offset].append(i)

    return arr


def load_from_xls(filename):
    """
    Loads the excel file content to a dictionary for parsing the data
    """
    data = dict()
    xl = pd.ExcelFile(filename)
    names = xl.sheet_names

    # this dictionary sets the allowed excel sheets and the possible specific converter
    allowed_data_sheets = {'Conf': None,
                           'config': None,
                           'bus': None,
                           'branch': None,
                           'load': None,
                           'load_Sprof': complex,
                           'load_Iprof': complex,
                           'load_Zprof': complex,
                           'static_generator': None,
                           'static_generator_Sprof': complex,
                           'battery': None,
                           'battery_Vset_profiles': float,
                           'battery_P_profiles': float,
                           'controlled_generator': None,
                           'CtrlGen_Vset_profiles': float,
                           'CtrlGen_P_profiles': float,
                           'shunt': None,
                           'shunt_Y_profiles': complex,
                           'wires': None,
                           'overhead_line_types': None,
                           'underground_cable_types': None,
                           'sequence_line_types': None,
                           'transformer_types': None}

    # check the validity of this excel file
    for name in names:
        if name not in allowed_data_sheets.keys():
            raise Exception('The file sheet ' + name + ' is not allowed.\n'
                            'Did you create this file manually? Use GridCal instead.')

    # parse the file
    if 'Conf' in names:
        for name in names:

            if name.lower() == "conf":
                df = xl.parse(name)
                data["baseMVA"] = double(df.values[0, 1])

            elif name.lower() == "bus":
                df = xl.parse(name)
                data["bus"] = nan_to_num(df.values)
                if len(df) > 0:
                    if df.index.values.tolist()[0] != 0:
                        data['bus_names'] = df.index.values.tolist()

            elif name.lower() == "gen":
                df = xl.parse(name)
                data["gen"] = nan_to_num(df.values)
                if len(df) > 0:
                    if df.index.values.tolist()[0] != 0:
                        data['gen_names'] = df.index.values.tolist()

            elif name.lower() == "branch":
                df = xl.parse(name)
                data["branch"] = nan_to_num(df.values)
                if len(df) > 0:
                    if df.index.values.tolist()[0] != 0:
                        data['branch_names'] = df.index.values.tolist()

            elif name.lower() == "storage":
                df = xl.parse(name)
                data["storage"] = nan_to_num(df.values)
                if len(df) > 0:
                    if df.index.values.tolist()[0] != 0:
                        data['storage_names'] = df.index.values.tolist()

            elif name.lower() == "lprof":
                df = xl.parse(name, index_col=0)
                data["Lprof"] = nan_to_num(df.values)
                data["master_time"] = df.index

            elif name.lower() == "lprofq":
                df = xl.parse(name, index_col=0)
                data["LprofQ"] = nan_to_num(df.values)
                # ppc["master_time"] = df.index.values

            elif name.lower() == "gprof":
                df = xl.parse(name, index_col=0)
                data["Gprof"] = nan_to_num(df.values)
                data["master_time"] = df.index  # it is the same

    elif 'config' in names:  # version 2

        for name in names:

            if name.lower() == "config":
                df = xl.parse('config')
                idx = df['Property'][df['Property'] == 'BaseMVA'].index
                if len(idx) > 0:
                    data["baseMVA"] = double(df.values[idx, 1])
                else:
                    data["baseMVA"] = 100

                idx = df['Property'][df['Property'] == 'Version'].index
                if len(idx) > 0:
                    data["version"] = double(df.values[idx, 1])

                idx = df['Property'][df['Property'] == 'Name'].index
                if len(idx) > 0:
                    data["name"] = df.values[idx[0], 1]
                else:
                    data["name"] = 'Grid'

                idx = df['Property'][df['Property'] == 'Comments'].index
                if len(idx) > 0:
                    data["Comments"] = df.values[idx[0], 1]
                else:
                    data["Comments"] = ''

            else:
                # just pick the DataFrame
                df = xl.parse(name, index_col=0)

                if allowed_data_sheets[name] == complex:
                    # pandas does not read complex numbers right,
                    # so when we expect a complex number input, parse directly
                    for c in df.columns.values:
                        df[c] = df[c].apply(lambda x: np.complex(x))

                data[name] = df

    else:
        raise Exception('This excel file is not in GridCal Format')

    return data

########################################################################################################################
# Circuit classes
########################################################################################################################


class Measurement:

    def __init__(self, value, uncertainty, mtype: MeasurementType):
        """
        Constructor
        :param value: value 
        :param uncertainty: uncertainty (standard deviation) 
        :param mtype: type of measurement
        """
        self.val = value
        self.sigma = uncertainty
        self.measurement_type = mtype


class ReliabilityDevice:

    def __init__(self, mttf, mttr):
        """
        Class to provide reliability derived functionality
        :param mttf: Mean Time To Failure (h)
        :param mttr: Mean Time To Repair (h)
        """
        self.mttf = mttf

        self.mttr = mttr

    def get_failure_time(self, n_samples):
        """
        Get an array of possible failure times
        :param n_samples: number of samples to draw
        :return: Array of times in hours
        """
        return -1.0 * self.mttf * np.log(np.random.rand(n_samples))

    def get_repair_time(self, n_samples):
        """
        Get an array of possible repair times
        :param n_samples: number of samples to draw
        :return: Array of times in hours
        """
        return -1.0 * self.mttr * np.log(np.random.rand(n_samples))

    def get_reliability_events(self, horizon, n_samples):
        """
        Get random fail-repair events until a given time horizon in hours
        :param horizon: maximum horizon in hours
        :return: list of events
        """
        t = zeros(n_samples)
        events = list()
        while t.any() < horizon:  # if all event get to the horizon, finnish the sampling

            # simulate failure
            te = self.get_failure_time(n_samples)
            if (t + te).any() <= horizon:
                t += te
                events.append(t)

            # simulate repair
            te = self.get_repair_time(n_samples)
            if (t + te).any() <= horizon:
                t += te
                events.append(t)

        return events


class Bus:

    def __init__(self, name="Bus", vnom=10, vmin=0.9, vmax=1.1, xpos=0, ypos=0, height=0, width=0,
                 active=True, is_slack=False, area='Defualt', zone='Default', substation='Default'):
        """
        Bus  constructor
        :param name: name of the bus
        :param vnom: nominal voltage in kV
        :param vmin: minimum per unit voltage (i.e. 0.9)
        :param vmax: maximum per unit voltage (i.e. 1.1)
        :param xpos: x position in pixels
        :param ypos: y position in pixels
        :param height: height of the graphic object
        :param width: width of the graphic object
        :param active: is the bus active?
        :param is_slack: is this bus a slack bus?
        """

        self.name = name

        self.type_name = 'Bus'

        self.properties_with_profile = None

        # Nominal voltage (kV)
        self.Vnom = vnom

        # minimum voltage limit
        self.Vmin = vmin

        # maximum voltage limit
        self.Vmax = vmax

        # summation of lower reactive power limits connected
        self.Qmin_sum = 0

        # summation of upper reactive power limits connected
        self.Qmax_sum = 0

        # short circuit impedance
        self.Zf = 0

        # is the bus active?
        self.active = active

        self.area = area

        self.zone = zone

        self.substation = substation

        # List of load s attached to this bus
        self.loads = list()

        # List of Controlled generators attached to this bus
        self.controlled_generators = list()

        # List of shunt s attached to this bus
        self.shunts = list()

        # List of batteries attached to this bus
        self.batteries = list()

        # List of static generators attached tot this bus
        self.static_generators = list()

        # List of measurements
        self.measurements = list()

        # Bus type
        self.type = BusMode.NONE

        # Flag to determine if the bus is a slack bus or not
        self.is_slack = is_slack

        # if true, the presence of storage devices turn the bus into a Reference bus in practice
        # So that P +jQ are computed
        self.dispatch_storage = False

        # position and dimensions
        self.x = xpos
        self.y = ypos
        self.h = height
        self.w = width

        # associated graphic object
        self.graphic_obj = None

        self.edit_headers = ['name', 'active', 'is_slack', 'Vnom', 'Vmin', 'Vmax', 'Zf', 'x', 'y', 'h', 'w',
                             'area', 'zone', 'substation']

        self.units = ['', '', '', 'kV', 'p.u.', 'p.u.', 'p.u.', 'px', 'px', 'px', 'px',
                      '', '', '']

        self.edit_types = {'name': str,
                           'active': bool,
                           'is_slack': bool,
                           'Vnom': float,
                           'Vmin': float,
                           'Vmax': float,
                           'Zf': complex,
                           'x': float,
                           'y': float,
                           'h': float,
                           'w': float,
                           'area': str,
                           'zone': str,
                           'substation': str}

    def determine_bus_type(self):
        """
        Infer the bus type from the devices attached to it
        @return: Nothing
        """

        gen_on = 0
        for elm in self.controlled_generators:
            if elm.active:
                gen_on += 1

        batt_on = 0
        for elm in self.batteries:
            if elm.active:
                batt_on += 1

        if gen_on > 0:

            if self.is_slack:  # If contains generators and is marked as REF, then set it as REF
                self.type = BusMode.REF
            else:  # Otherwise set as PV
                self.type = BusMode.PV

        elif batt_on > 0:

            if self.dispatch_storage:
                # If there are storage devices and the dispatchable flag is on, set the bus as dispatchable
                self.type = BusMode.STO_DISPATCH
            else:
                # Otherwise a storage device shall be marked as a voltage controlled bus
                self.type = BusMode.PV
        else:
            if self.is_slack:  # If there is no device but still is marked as REF, then set as REF
                self.type = BusMode.REF
            else:
                # Nothing special; set it as PQ
                self.type = BusMode.PQ

        pass

    def get_YISV(self, index=None, with_profiles=True, use_opf_vals=False, dispatch_storage=False):
        """
        Compose the
            - Z: Impedance attached to the bus
            - I: Current attached to the bus
            - S: Power attached to the bus
            - V: Voltage of the bus
        All in complex values
        :param index: index of the Pandas DataFrame
        :param with_profiles: also fill the profiles
        :return: Y, I, S, V, Yprof, Iprof, Sprof
        """

        Y = complex(0, 0)
        I = complex(0, 0)  # Positive Generates, negative consumes
        S = complex(0, 0)  # Positive Generates, negative consumes
        V = complex(1, 0)

        y_profile = None
        i_profile = None  # Positive Generates, negative consumes
        s_profile = None  # Positive Generates, negative consumes

        y_cdf = None
        i_cdf = None  # Positive Generates, negative consumes
        s_cdf = None  # Positive Generates, negative consumes

        eps = 1e-20

        self.Qmin_sum = 0
        self.Qmax_sum = 0

        is_v_controlled = False

        # Loads
        for elm in self.loads:

            if elm.active:

                if elm.Z != complex(0.0, 0.0):
                    Y += 1 / elm.Z  # Do not touch this one!!!!! it will break the Ybus matrix, when Z=0 -> Y=0 not inf.
                I -= elm.I  # Reverse sign convention in the load
                S -= elm.S  # Reverse sign convention in the load

                # Add the profiles
                if with_profiles:

                    elm_s_prof, elm_i_prof, elm_z_prof = elm.get_profiles(index)

                    if elm_z_prof is not None:
                        if y_profile is None:
                            y_profile = 1.0 / (elm_z_prof.values + eps)
                        else:
                            y_profile += 1.0 / (elm_z_prof.values + eps)

                    if elm_i_prof is not None:
                        if i_profile is None:
                            i_profile = -elm_i_prof.values  # Reverse sign convention in the load
                        else:
                            i_profile -= elm_i_prof.values  # Reverse sign convention in the load

                    if elm_s_prof is not None:
                        if s_profile is None:
                            s_profile = -elm_s_prof.values  # Reverse sign convention in the load
                        else:
                            s_profile -= elm_s_prof.values  # Reverse sign convention in the load

                else:
                    pass
            else:
                warn(elm.name + ' is not active')

        # controlled gen and batteries
        if dispatch_storage:
            generators = self.controlled_generators  # do not include batteries
        else:
            generators = self.controlled_generators + self.batteries

        for elm in generators:

            if elm.active:
                # Add the generator active power
                S += complex(elm.P, 0)

                self.Qmin_sum += elm.Qmin
                self.Qmax_sum += elm.Qmax

                # Voltage of the bus
                if not is_v_controlled:
                    V = complex(elm.Vset, 0)
                    is_v_controlled = True
                else:
                    if elm.Vset != V.real:
                        raise Exception("Different voltage controlled generators try to control " +
                                        "the same bus with different voltage set points")
                    else:
                        pass

                # add the power profile
                if with_profiles:
                    elm_p_prof, elm_vset_prof = elm.get_profiles(index, use_opf_vals=use_opf_vals)
                    if elm_p_prof is not None:
                        if s_profile is None:
                            s_profile = elm_p_prof.values  # Reverse sign convention in the load
                        else:
                            s_profile += elm_p_prof.values
                else:
                    pass
            else:
                warn(elm.name + ' is not active')

        # set maximum reactive power limits
        if self.Qmin_sum == 0:
            self.Qmin_sum = -999900
        if self.Qmax_sum == 0:
            self.Qmax_sum = 999900

        # Shunts
        for elm in self.shunts:
            if elm.active:
                Y += elm.Y

                # add profiles
                if with_profiles:
                    if elm.Yprof is not None:
                        if y_profile is None:
                            y_profile = elm.Yprof.values  # Reverse sign convention in the load
                        else:
                            y_profile += elm.Yprof.values
                else:
                    pass
            else:
                warn(elm.name + ' is not active')

        # Static generators
        for elm in self.static_generators:

            if elm.active:
                S += elm.S

                # add profiles
                if with_profiles:
                    if elm.Sprof is not None:
                        if s_profile is None:
                            s_profile = elm.Sprof.values  # Reverse sign convention in the load
                        else:
                            s_profile += elm.Sprof.values
                else:
                    pass
            else:
                warn(elm.name + ' is not active')

        # Align profiles into a common column sum based on the time axis
        if s_profile is not None:
            s_cdf = CDF(s_profile[:, 0])

        if i_profile is not None:
            i_cdf = CDF(i_profile[:, 0])

        if y_profile is not None:
            y_cdf = CDF(y_profile[:, 0])

        return Y, I, S, V, y_profile, i_profile, s_profile, y_cdf, i_cdf, s_cdf

    def initialize_lp_profiles(self):
        """
        Dimention the LP var profiles
        :return:
        """
        for elm in (self.controlled_generators + self.batteries):
            elm.initialize_lp_vars()

    def plot_profiles(self, ax=None):
        """

        @param time_idx: Master time profile: usually stored in the circuit
        @param ax: Figure axis, if not provided one will be created
        @return:
        """

        if ax is None:
            fig = plt.figure()
            ax = fig.add_subplot(111)
            show_fig = True
        else:
            show_fig = False

        for elm in self.loads:
            ax.plot(elm.Sprof.index, elm.Sprof.values.real, label=elm.name)

        for elm in self.controlled_generators + self.batteries:
            ax.plot(elm.Pprof.index, elm.Pprof.values, label=elm.name)

        for elm in self.static_generators:
            ax.plot(elm.Sprof.index, elm.Sprof.values.real, label=elm.name)

        plt.legend()
        plt.title(self.name)
        plt.ylabel('MW')
        if show_fig:
            plt.show()

    def copy(self):
        """

        :return:
        """
        bus = Bus()
        bus.name = self.name

        # Nominal voltage (kV)
        bus.Vnom = self.Vnom

        bus.vmin = self.Vmin

        bus.Vmax = self.Vmax

        bus.Zf = self.Zf

        bus.Qmin_sum = self.Qmin_sum

        bus.Qmax_sum = self.Qmax_sum

        bus.active = self.active

        # List of load s attached to this bus
        for elm in self.loads:
            bus.loads.append(elm.copy())

        # List of Controlled generators attached to this bus
        for elm in self.controlled_generators:
            bus.controlled_generators.append(elm.copy())

        # List of shunt s attached to this bus
        for elm in self.shunts:
            bus.shunts.append(elm.copy())

        # List of batteries attached to this bus
        for elm in self.batteries:
            bus.batteries.append(elm.copy())

        # List of static generators attached tot this bus
        for g in self.static_generators:
            bus.static_generators.append(g.copy())

        # Bus type
        bus.type = self.type

        # Flag to determine if the bus is a slack bus or not
        bus.is_slack = self.is_slack

        # if true, the presence of storage devices turn the bus into a Reference bus in practice
        # So that P +jQ are computed
        bus.dispatch_storage = self.dispatch_storage

        bus.x = self.x

        bus.y = self.y

        bus.h = self.h

        bus.w = self.w

        bus.area = self.area

        bus.zone = self.zone

        bus.substation = self.substation

        bus.measurements = self.measurements

        # self.graphic_obj = None

        return bus

    def get_save_data(self):
        """
        Return the data that matches the edit_headers
        :return:
        """
        self.retrieve_graphic_position()
        return [self.name, self.active, self.is_slack, self.Vnom, self.Vmin, self.Vmax, self.Zf,
                self.x, self.y, self.h, self.w, self.area, self.zone, self.substation]

    def get_json_dict(self, id):
        """
        Return Json-like dictionary
        :return: 
        """
        return {'id': id,
                'type': 'bus',
                'phases': 'ps',
                'name': self.name,
                'active': self.active,
                'is_slack': self.is_slack,
                'Vnom': self.Vnom,
                'vmin': self.Vmin,
                'vmax': self.Vmax,
                'rf': self.Zf.real,
                'xf': self.Zf.imag,
                'x': self.x,
                'y': self.y,
                'h': self.h,
                'w': self.w,
                'area': self.area,
                'zone': self.zone,
                'substation': self.substation}

    def set_state(self, t):
        """
        Set the profiles state of the objects in this bus to the value given in the profiles at the index t
        :param t: index of the profile
        :return:
        """
        for elm in self.loads:
            elm.S = elm.Sprof.values[t, 0]
            elm.I = elm.Iprof.values[t, 0]
            elm.Z = elm.Zprof.values[t, 0]

        for elm in self.static_generators:
            elm.S = elm.Sprof.values[t, 0]

        for elm in self.batteries:
            elm.P = elm.Pprof.values[t, 0]
            elm.Vset = elm.Vsetprof.values[t, 0]

        for elm in self.controlled_generators:
            elm.P = elm.Pprof.values[t, 0]
            elm.Vset = elm.Vsetprof.values[t, 0]

        for elm in self.shunts:
            elm.Y = elm.Yprof.values[t, 0]

    def retrieve_graphic_position(self):
        """
        Get the position set by the graphic object
        :return:
        """
        if self.graphic_obj is not None:
            self.x = self.graphic_obj.pos().x()
            self.y = self.graphic_obj.pos().y()
            self.w, self.h = self.graphic_obj.rect().getCoords()[2:4]

    def delete_profiles(self):
        """
        Delete all profiles
        :return: 
        """
        for elm in self.loads:
            elm.delete_profiles()

        for elm in self.static_generators:
            elm.delete_profiles()

        for elm in self.batteries:
            elm.delete_profiles()

        for elm in self.controlled_generators:
            elm.delete_profiles()

        for elm in self.shunts:
            elm.delete_profiles()

    def set_profile_values(self, t):
        """
        Set the default values from the profiles at time index t
        :param t: profile time index
        """

        for elm in self.loads:
            elm.set_profile_values(t)

        for elm in self.static_generators:
            elm.set_profile_values(t)

        for elm in self.batteries:
            elm.set_profile_values(t)

        for elm in self.controlled_generators:
            elm.set_profile_values(t)

        for elm in self.shunts:
            elm.set_profile_values(t)

    def apply_lp_profiles(self, Sbase):
        """
        Sets the lp solution to the regular generators profile
        :return:
        """
        for elm in self.batteries + self.controlled_generators:
            elm.apply_lp_profile(Sbase)

    def __str__(self):
        return self.name


class TapChanger:

    def __init__(self, taps_up=5, taps_down=5, max_reg=1.1, min_reg=0.9):
        """
        Tap changer
        Args:
            taps_up: Number of taps position up
            taps_down: Number of tap positions down
            max_reg: Maximum regulation up i.e 1.1 -> +10%
            min_reg: Maximum regulation down i.e 0.9 -> -10%
        """
        self.max_tap = taps_up

        self.min_tap = -taps_down

        self.inc_reg_up = (max_reg - 1.0) / taps_up

        self.inc_reg_down = (1.0 - min_reg) / taps_down

        self.tap = 0

    def tap_up(self):
        """
        Go to the next upper tap position
        """
        if self.tap + 1 <= self.max_tap:
            self.tap += 1

    def tap_down(self):
        """
        Go to the next upper tap position
        """
        if self.tap - 1 >= self.min_tap:
            self.tap -= 1

    def get_tap(self):
        """
        Get the tap voltage regulation module
        """
        if self.tap == 0:
            return 1.0
        elif self.tap > 0:
            return 1.0 + self.tap * self.inc_reg_up
        elif self.tap < 0:
            return 1.0 + self.tap * self.inc_reg_down

    def set_tap(self, tap_module):
        """
        Set the integer tap position corresponding to a tap vlaue
        @param tap_module: value like 1.05
        """
        if tap_module == 1.0:
            self.tap = 0
        elif tap_module > 1:
            self.tap = int(round(tap_module - 1.0) / self.inc_reg_up)
        elif tap_module < 1:
            self.tap = int(round(1.0 - tap_module) / self.inc_reg_down)


class Branch(ReliabilityDevice):

    def __init__(self, bus_from: Bus, bus_to: Bus, name='Branch', r=1e-20, x=1e-20, g=1e-20, b=1e-20,
                 rate=1.0, tap=1.0, shift_angle=0, active=True, mttf=0, mttr=0,
                 branch_type: BranchType=BranchType.Line, length=1, type_obj=BranchTemplate()):
        """
        Branch model constructor
        @param bus_from: Bus Object
        @param bus_to: Bus Object
        @param name: name of the branch
        @param zserie: total branch series impedance in per unit (complex)
        @param yshunt: total branch shunt admittance in per unit (complex)
        @param rate: branch rate in MVA
        @param tap: tap module
        @param shift_angle: tap shift angle in radians
        @param mttf: Mean time to failure
        @param mttr: Mean time to repair
        @param branch_type: Is the branch a transformer?
        @param length: eventual line length in km
        @param type_obj: Type object template (i.e. Tower, TransformerType, etc...)
        """

        ReliabilityDevice.__init__(self, mttf, mttr)

        self.name = name

        # Identifier of this element type
        self.type_name = 'Branch'

        # list of properties that hold a profile
        self.properties_with_profile = None

        # connectivity
        self.bus_from = bus_from
        self.bus_to = bus_to

        # Is the branch active?
        self.active = active

        # List of measurements
        self.measurements = list()

        # line length in km
        self.length = length

        # total impedance and admittance in p.u.
        self.R = r
        self.X = x
        self.G = g
        self.B = b

        # tap changer object
        self.tap_changer = TapChanger()

        if tap != 0:
            self.tap_module = tap
            self.tap_changer.set_tap(self.tap_module)
        else:
            self.tap_module = self.tap_changer.get_tap()

        self.angle = shift_angle

        # branch rating in MVA
        self.rate = rate

        # branch type: Line, Transformer, etc...
        self.branch_type = branch_type

        # type template
        self.type_obj = type_obj

        self.edit_headers = ['name', 'bus_from', 'bus_to', 'active', 'rate', 'mttf', 'mttr', 'R', 'X', 'G', 'B',
                             'tap_module', 'angle', 'branch_type', 'type_obj']

        self.units = ['', '', '', '', 'MVA', 'h', 'h', 'p.u.', 'p.u.', 'p.u.', 'p.u.',
                      'p.u.', 'rad', '', '']

        # converter for enumerations
        self.conv = {'branch': BranchType.Branch,
                     'line': BranchType.Line,
                     'transformer': BranchType.Transformer,
                     'switch': BranchType.Switch,
                     'reactance': BranchType.Reactance}

        self.inv_conv = {val: key for key, val in self.conv.items()}

        self.edit_types = {'name': str,
                           'bus_from': None,
                           'bus_to': None,
                           'active': bool,
                           'rate': float,
                           'mttf': float,
                           'mttr': float,
                           'R': float,
                           'X': float,
                           'G': float,
                           'B': float,
                           'tap_module': float,
                           'angle': float,
                           'branch_type': BranchType,
                           'type_obj': BranchTemplate}

    def branch_type_converter(self, val_string):

        return self.conv[val_string.lower()]

    def copy(self, bus_dict=None):
        """
        Returns a copy of the branch
        @return: A new  with the same content as this
        """

        if bus_dict is None:
            f = self.bus_from
            t = self.bus_to
        else:
            f = bus_dict[self.bus_from]
            t = bus_dict[self.bus_to]

        # z_series = complex(self.R, self.X)
        # y_shunt = complex(self.G, self.B)
        b = Branch(bus_from=f,
                   bus_to=t,
                   name=self.name,
                   r=self.R,
                   x=self.X,
                   g=self.G,
                   b=self.B,
                   rate=self.rate,
                   tap=self.tap_module,
                   shift_angle=self.angle,
                   active=self.active,
                   mttf=self.mttf,
                   mttr=self.mttr,
                   branch_type=self.branch_type,
                   type_obj=self.type_obj)

        b.measurements = self.measurements

        return b

    def tap_up(self):
        """
        Move the tap changer one position up
        """
        self.tap_changer.tap_up()
        self.tap_module = self.tap_changer.get_tap()

    def tap_down(self):
        """
        Move the tap changer one position up
        """
        self.tap_changer.tap_down()
        self.tap_module = self.tap_changer.get_tap()

    def apply_to(self, Ybus, Yseries, Yshunt, Yf, Yt, B1, B2, i, f, t):
        """

        Modify the circuit admittance matrices with the admittances of this branch
        @param Ybus: Complete Admittance matrix
        @param Yseries: Admittance matrix of the series elements
        @param Yshunt: Admittance matrix of the shunt elements
        @param Yf: Admittance matrix of the branches with the from buses
        @param Yt: Admittance matrix of the branches with the to buses
        @param B1: Jacobian 1 for the fast-decoupled power flow
        @param B1: Jacobian 2 for the fast-decoupled power flow
        @param i: index of the branch in the circuit
        @return: Nothing, the inputs are implicitly modified
        """
        z_series = complex(self.R, self.X)
        y_shunt = complex(self.G, self.B)
        tap = self.tap_module * exp(-1j * self.angle)
        Ysh = y_shunt / 2
        if abs(z_series) > 0:
            Ys = 1 / z_series
        else:
            raise ValueError("The impedance at " + self.name + " is zero")

        Ytt = Ys + Ysh
        Yff = Ytt / (tap * conj(tap))
        Yft = - Ys / conj(tap)
        Ytf = - Ys / tap

        Yff_sh = Ysh
        Ytt_sh = Yff_sh / (tap * conj(tap))

        # Full admittance matrix
        Ybus[f, f] += Yff
        Ybus[f, t] += Yft
        Ybus[t, f] += Ytf
        Ybus[t, t] += Ytt

        # Y-from and Y-to for the lines power flow computation
        Yf[i, f] += Yff
        Yf[i, t] += Yft
        Yt[i, f] += Ytf
        Yt[i, t] += Ytt

        # Y shunt
        Yshunt[f] += Yff_sh
        Yshunt[t] += Ytt_sh

        # Y series
        Yseries[f, f] += Ys / (tap * conj(tap))
        Yseries[f, t] += Yft
        Yseries[t, f] += Ytf
        Yseries[t, t] += Ys

        # B1 for FDPF (no shunts, no resistance, no tap module)
        b1 = 1.0 / (self.X + 1e-20)
        B1[f, f] -= b1
        B1[f, t] -= b1
        B1[t, f] -= b1
        B1[t, t] -= b1

        # B2 for FDPF (with shunts, only the tap module)
        b2 = b1 + self.B
        B2[f, f] -= (b2 / (tap * conj(tap))).real
        B2[f, t] -= (b1 / conj(tap)).real
        B2[t, f] -= (b1 / tap).real
        B2[t, t] -= b2

        return f, t

    def apply_type(self, obj, Sbase, logger=list()):
        """
        Apply a transformer type definition to this object
        Args:
            obj: TransformerType or Tower object
        """

        if type(obj) is TransformerType:

            if self.branch_type == BranchType.Transformer:
                z_series, zsh = obj.get_impedances()

                y_shunt = 1 / zsh

                self.R = np.round(z_series.real, 6)
                self.X = np.round(z_series.imag, 6)
                self.G = np.round(y_shunt.real, 6)
                self.B = np.round(y_shunt.imag, 6)

                self.rate = obj.Nominal_power

                if obj != self.type_obj:
                    self.type_obj = obj
                    self.branch_type = BranchType.Transformer
            else:
                raise Exception('You are trying to apply a transformer type to a non-transformer branch')

        elif type(obj) is Tower:

            if self.branch_type == BranchType.Line:
                Vn = self.bus_to.Vnom
                Zbase = (Vn * Vn) / Sbase
                Ybase = 1 / Zbase

                z = obj.seq_resistance / Zbase
                y = obj.seq_admittance / Ybase

                self.R = np.round(z.real, 6)
                self.X = np.round(z.imag, 6)
                self.G = np.round(y.real, 6)
                self.B = np.round(y.imag, 6)

                if obj != self.type_obj:
                    self.type_obj = obj
                    self.branch_type = BranchType.Line
            else:
                raise Exception('You are trying to apply an Overhead line type to a non-line branch')

        elif type(obj) is UndergroundLineType:
            Vn = self.bus_to.Vnom
            Zbase = (Vn * Vn) / Sbase
            Ybase = 1 / Zbase

            z = obj.seq_resistance / Zbase
            y = obj.seq_admittance / Ybase

            self.R = np.round(z.real, 6)
            self.X = np.round(z.imag, 6)
            self.G = np.round(y.real, 6)
            self.B = np.round(y.imag, 6)

            if obj != self.type_obj:
                self.type_obj = obj
                self.branch_type = BranchType.Line

        elif type(obj) is SequenceLineType:

            Vn = self.bus_to.Vnom
            Zbase = (Vn * Vn) / Sbase
            Ybase = 1 / Zbase

            self.R = np.round(obj.R * self.length / Zbase, 6)
            self.X = np.round(obj.X * self.length / Zbase, 6)
            self.G = np.round(obj.G * self.length / Ybase, 6)
            self.B = np.round(obj.B * self.length / Ybase, 6)

            if obj != self.type_obj:
                self.type_obj = obj
                self.branch_type = BranchType.Line
        else:

            logger.append(self.name + ' the object type template was not recognised')

    def get_save_data(self):
        """
        Return the data that matches the edit_headers
        :return:
        """
        conv = BranchTypeConverter(None)

        if self.type_obj is None:
            type_obj = ''
        else:
            type_obj = str(self.type_obj)

        return [self.name, self.bus_from.name, self.bus_to.name, self.active, self.rate, self.mttf, self.mttr,
                self.R, self.X, self.G, self.B, self.tap_module, self.angle, conv.inv_conv[self.branch_type], type_obj]

    def get_json_dict(self, id, bus_dict):
        """
        Get json dictionary
        :param id: ID: Id for this object
        :param bus_dict: Dictionary of buses [object] -> ID 
        :return: 
        """
        return {'id': id,
                'type': 'branch',
                'phases': 'ps',
                'name': self.name,
                'from': bus_dict[self.bus_from],
                'to': bus_dict[self.bus_to],
                'active': self.active,
                'rate': self.rate,
                'r': self.R,
                'x': self.X,
                'g': self.G,
                'b': self.B,
                'tap_module': self.tap_module,
                'tap_angle': self.angle,
                'branch_type': self.branch_type}

    def __str__(self):
        return self.name


class Load(ReliabilityDevice):

    def __init__(self, name='Load', impedance=complex(0, 0), current=complex(0, 0), power=complex(0, 0),
                 impedance_prof=None, current_prof=None, power_prof=None, active=True, mttf=0.0, mttr=0.0):
        """
        Load model constructor
        This model implements the so-called ZIP model
        composed of an impedance value, a current value and a power value
        @param impedance: Impedance complex (Ohm)
        @param current: Current complex (kA)
        @param power: Power complex (MVA)
        """

        ReliabilityDevice.__init__(self, mttf, mttr)

        self.name = name

        self.active = active

        self.type_name = 'Load'

        self.properties_with_profile = (['S', 'I', 'Z'], [complex, complex, complex])

        self.graphic_obj = None

        # The bus this element is attached to: Not necessary for calculations
        self.bus = None

        # Impedance (Ohm)
        # Z * I = V -> Ohm * kA = kV
        self.Z = impedance

        # Current (kA)
        self.I = current

        # Power (MVA)
        # MVA = kV * kA
        self.S = power

        # impedances profile for this load
        self.Zprof = impedance_prof

        # Current profiles for this load
        self.Iprof = current_prof

        # power profile for this load
        self.Sprof = power_prof

        self.graphic_obj = None

        self.edit_headers = ['name', 'bus', 'active', 'Z', 'I', 'S', 'mttf', 'mttr']

        self.units = ['', '', '', 'MVA', 'MVA', 'MVA', 'h', 'h']  # ['', '', 'Ohm', 'kA', 'MVA']

        self.edit_types = {'name': str,
                           'bus': None,
                           'active': bool,
                           'Z': complex,
                           'I': complex,
                           'S': complex,
                           'mttf': float,
                           'mttr': float}

        self.profile_f = {'S': self.create_S_profile,
                          'I': self.create_I_profile,
                          'Z': self.create_Z_profile}

        self.profile_attr = {'S': 'Sprof',
                             'I': 'Iprof',
                             'Z': 'Zprof'}

    def create_profiles(self, index, S=None, I=None, Z=None):
        """
        Create the load object default profiles
        Args:
            index:
            steps:

        Returns:

        """

        self.create_S_profile(index, S)
        self.create_I_profile(index, I)
        self.create_Z_profile(index, Z)

    def create_S_profile(self, index, arr=None, arr_in_pu=False):
        """
        Create power profile based on index
        Args:
            index: time index
            arr: array
            arr_in_pu: is the array in per unit? if true, it is applied as a mask profile
        """
        if arr_in_pu:
            dta = arr * self.S
        else:
            nt = len(index)
            dta = ones(nt) * self.S if arr is None else arr
        self.Sprof = pd.DataFrame(data=dta, index=index, columns=[self.name])

    def create_I_profile(self, index, arr, arr_in_pu=False):
        """
        Create current profile based on index
        Args:
            index: time index
            arr: array
            arr_in_pu: is the array in per unit? if true, it is applied as a mask profile
        """
        if arr_in_pu:
            dta = arr * self.I
        else:
            dta = ones(len(index)) * self.I if arr is None else arr
        self.Iprof = pd.DataFrame(data=dta, index=index, columns=[self.name])

    def create_Z_profile(self, index, arr, arr_in_pu=False):
        """
        Create impedance profile based on index
        Args:
            index: time index
            arr: array
            arr_in_pu: is the array in per unit? if true, it is applied as a mask profile
        Returns:

        """
        if arr_in_pu:
            dta = arr * self.Z
        else:
            dta = ones(len(index)) * self.Z if arr is None else arr
        self.Zprof = pd.DataFrame(data=dta, index=index, columns=[self.name])

    def get_profiles(self, index=None):
        """
        Get profiles and if the index is passed, create the profiles if needed
        Args:
            index: index of the Pandas DataFrame

        Returns:
            Power, Current and Impedance profiles
        """
        if index is not None:
            if self.Sprof is None:
                self.create_S_profile(index)
            if self.Iprof is None:
                self.create_I_profile(index)
            if self.Zprof is None:
                self.create_Z_profile(index)
        return self.Sprof, self.Iprof, self.Zprof

    def delete_profiles(self):
        """
        Delete the object profiles
        :return: 
        """
        self.Sprof = None
        self.Iprof = None
        self.Zprof = None

    def set_profile_values(self, t):
        """
        Set the profile values at t
        :param t: time index
        """
        self.S = self.Sprof.values[t]
        self.I = self.Iprof.values[t]
        self.Z = self.Zprof.values[t]

    def copy(self):

        load = Load()

        load.name = self.name

        # Impedance (Ohm)
        # Z * I = V -> Ohm * kA = kV
        load.Z = self.Z

        # Current (kA)
        load.I = self.I

        # Power (MVA)
        # MVA = kV * kA
        load.S = self.S

        # impedances profile for this load
        load.Zprof = self.Zprof

        # Current profiles for this load
        load.Iprof = self.Iprof

        # power profile for this load
        load.Sprof = self.Sprof

        load.mttf = self.mttf

        load.mttr = self.mttr

        return load

    def get_save_data(self):
        """
        Return the data that matches the edit_headers
        :return:
        """
        return [self.name, self.bus.name, self.active, str(self.Z), str(self.I), str(self.S), self.mttf, self.mttr]

    def get_json_dict(self, id, bus_dict):
        """
        Get json dictionary
        :param id: ID: Id for this object
        :param bus_dict: Dictionary of buses [object] -> ID 
        :return: 
        """
        return {'id': id,
                'type': 'load',
                'phases': 'ps',
                'name': self.name,
                'bus': bus_dict[self.bus],
                'active': self.active,
                'Zr': self.Z.real,
                'Zi': self.Z.imag,
                'Ir': self.I.real,
                'Ii': self.I.imag,
                'P': self.S.real,
                'Q': self.S.imag}

    def __str__(self):
        return self.name


class StaticGenerator(ReliabilityDevice):

    def __init__(self, name='StaticGen', power=complex(0, 0), power_prof=None, active=True, mttf=0.0, mttr=0.0):
        """

        :param name:
        :param power:
        :param power_prof:
        :param active:
        :param mttf:
        :param mttr:
        """

        ReliabilityDevice.__init__(self, mttf, mttr)

        self.name = name

        self.active = active

        self.type_name = 'StaticGenerator'

        self.properties_with_profile = (['S'], [complex])

        self.graphic_obj = None

        # The bus this element is attached to: Not necessary for calculations
        self.bus = None

        # Power (MVA)
        # MVA = kV * kA
        self.S = power

        # power profile for this load
        self.Sprof = power_prof

        self.edit_headers = ['name', 'bus', 'active', 'S', 'mttf', 'mttr']

        self.units = ['', '', '', 'MVA', 'h', 'h']

        self.edit_types = {'name': str,
                           'bus': None,
                           'active': bool,
                           'S': complex,
                           'mttf': float,
                           'mttr': float}

        self.profile_f = {'S': self.create_S_profile}

        self.profile_attr = {'S': 'Sprof'}

    def copy(self):
        """

        :return:
        """
        return StaticGenerator(name=self.name, power=self.S, power_prof=self.Sprof)

    def get_save_data(self):
        """
        Return the data that matches the edit_headers
        :return:
        """
        return [self.name, self.bus.name, self.active, str(self.S), self.mttf, self.mttr]

    def get_json_dict(self, id, bus_dict):
        """
        Get json dictionary
        :param id: ID: Id for this object
        :param bus_dict: Dictionary of buses [object] -> ID 
        :return: 
        """
        return {'id': id,
                'type': 'static_gen',
                'phases': 'ps',
                'name': self.name,
                'bus': bus_dict[self.bus],
                'active': self.active,
                'P': self.S.real,
                'Q': self.S.imag}

    def create_profiles(self, index, S=None):
        """
        Create the load object default profiles
        Args:
            index:
            steps:

        Returns:

        """
        self.create_S_profile(index, S)

    def create_S_profile(self, index, arr, arr_in_pu=False):
        """
        Create power profile based on index
        Args:
            index:

        Returns:

        """
        if arr_in_pu:
            dta = arr * self.S
        else:
            dta = ones(len(index)) * self.S if arr is None else arr
        self.Sprof = pd.DataFrame(data=dta, index=index, columns=[self.name])

    def get_profiles(self, index=None):
        """
        Get profiles and if the index is passed, create the profiles if needed
        Args:
            index: index of the Pandas DataFrame

        Returns:
            Power, Current and Impedance profiles
        """
        if index is not None:
            if self.Sprof is None:
                self.create_S_profile(index)
        return self.Sprof

    def delete_profiles(self):
        """
        Delete the object profiles
        :return: 
        """
        self.Sprof = None

    def set_profile_values(self, t):
        """
        Set the profile values at t
        :param t: time index
        """
        self.S = self.Sprof.values[t]

    def __str__(self):
        return self.name


class ControlledGenerator(ReliabilityDevice):

    def __init__(self, name='gen', active_power=0.0, voltage_module=1.0, Qmin=-9999, Qmax=9999, Snom=9999,
                 power_prof=None, vset_prof=None, active=True, p_min=0.0, p_max=9999.0, op_cost=1.0, Sbase=100,
                 enabled_dispatch=True, mttf=0.0, mttr=0.0, Ra=0.0, Xa=0.0,
                 Xd=1.68, Xq=1.61, Xdp=0.32, Xqp=0.32, Xdpp=0.2, Xqpp=0.2,
                 Td0p=5.5, Tq0p=4.60375, Td0pp=0.0575, Tq0pp=0.0575, H=2, speed_volt=True,
                 machine_model=DynamicModels.SynchronousGeneratorOrder4):
        """
        Voltage controlled generator
        @param name: Name of the device
        @param active_power: Active power (MW)
        @param voltage_module: Voltage set point (p.u.)
        @param Qmin: minimum reactive power in MVAr
        @param Qmax: maximum reactive power in MVAr
        @param Snom: Nominal power in MVA
        @param power_prof: active power profile (Pandas DataFrame)
        @param vset_prof: voltage set point profile (Pandas DataFrame)
        @param active: Is the generator active?
        @param p_min: minimum dispatchable power in MW
        @param p_max maximum dispatchable power in MW
        @param op_cost operational cost in Eur (or other currency) per MW
        @param enabled_dispatch is the generator enabled for OPF?
        @param mttf: Mean time to failure
        @param mttr: Mean time to repair
        @param Ra: armature resistance (pu)
        @param Xa: armature reactance (pu)
        @param Xd: d-axis reactance (p.u.)
        @param Xq: q-axis reactance (p.u.)
        @param Xdp: d-axis transient reactance (p.u.)
        @param Xqp: q-axis transient reactance (p.u.)
        @param Xdpp: d-axis subtransient reactance (pu)
        @param Xqpp: q-axis subtransient reactance (pu)
        @param Td0p: d-axis transient open loop time constant (s)
        @param Tq0p: q-axis transient open loop time constant (s)
        @param Td0pp: d-axis subtransient open loop time constant (s)
        @param Tq0pp: q-axis subtransient open loop time constant (s)
        @param H: machine inertia constant (MWs/MVA)
        @param machine_model: Type of machine represented
        """

        ReliabilityDevice.__init__(self, mttf, mttr)

        # name of the device
        self.name = name

        # is the device active for simulation?
        self.active = active

        # is the device active active power dispatch?
        self.enabled_dispatch = enabled_dispatch

        # type of device
        self.type_name = 'ControlledGenerator'

        self.machine_model = machine_model

        # graphical object associated to this object
        self.graphic_obj = None

        # properties that hold a profile
        self.properties_with_profile = (['P', 'Vset'], [float, float])

        # The bus this element is attached to: Not necessary for calculations
        self.bus = None

        # Power (MVA)
        self.P = active_power

        # Nominal power in MVA (also the machine base)
        self.Snom = Snom

        # Minimum dispatched power in MW
        self.Pmin = p_min

        # Maximum dispatched power in MW
        self.Pmax = p_max

        # power profile for this load in MW
        self.Pprof = power_prof

        # Voltage module set point (p.u.)
        self.Vset = voltage_module

        # voltage set profile for this load in p.u.
        self.Vsetprof = vset_prof

        # minimum reactive power in MVAr
        self.Qmin = Qmin

        # Maximum reactive power in MVAr
        self.Qmax = Qmax

        # Cost of operation €/MW
        self.Cost = op_cost

        # Dynamic vars
        self.Ra = Ra
        self.Xa = Xa
        self.Xd = Xd
        self.Xq = Xq
        self.Xdp = Xdp
        self.Xqp = Xqp
        self.Xdpp = Xdpp
        self.Xqpp = Xqpp
        self.Td0p = Td0p
        self.Tq0p = Tq0p
        self.Td0pp = Td0pp
        self.Tq0pp = Tq0pp
        self.H = H
        self.speed_volt = speed_volt
        # self.base_mva = base_mva  # machine base MVA

        # system base power MVA
        self.Sbase = Sbase

        # Linear problem generator dispatch power variable (in p.u.)
        self.lp_name = self.type_name + '_' + self.name + str(id(self))

        # variable to dispatch the power in a Linear program
        self.LPVar_P = pulp.LpVariable(self.lp_name + '_P', self.Pmin / self.Sbase, self.Pmax / self.Sbase)

        # list of variables of active power dispatch in a series of linear programs
        self.LPVar_P_prof = None

        self.edit_headers = ['name', 'bus', 'active', 'P', 'Vset', 'Snom',
                             'Qmin', 'Qmax', 'Pmin', 'Pmax', 'Cost', 'enabled_dispatch', 'mttf', 'mttr']

        self.units = ['', '', '', 'MW', 'p.u.', 'MVA', 'MVAr', 'MVAr', 'MW', 'MW', 'e/MW', '', 'h', 'h']

        self.edit_types = {'name': str,
                           'bus': None,
                           'active': bool,
                           'P': float,
                           'Vset': float,
                           'Snom': float,
                           'Qmin': float,
                           'Qmax': float,
                           'Pmin': float,
                           'Pmax': float,
                           'Cost': float,
                           'enabled_dispatch': bool,
                           'mttf': float,
                           'mttr': float}

        self.profile_f = {'P': self.create_P_profile,
                          'Vset': self.create_Vset_profile}

        self.profile_attr = {'P': 'Pprof',
                             'Vset': 'Vsetprof'}

    def copy(self):
        """
        Make a deep copy of this object
        :return: Copy of this object
        """

        # make a new instance (separated object in memory)
        gen = ControlledGenerator()

        gen.name = self.name

        # Power (MVA)
        # MVA = kV * kA
        gen.P = self.P

        # is the generator active?
        gen.active = self.active

        # power profile for this load
        gen.Pprof = self.Pprof

        # Voltage module set point (p.u.)
        gen.Vset = self.Vset

        # voltage set profile for this load
        gen.Vsetprof = self.Vsetprof

        # minimum reactive power in per unit
        gen.Qmin = self.Qmin

        # Maximum reactive power in per unit
        gen.Qmax = self.Qmax

        # Nominal power
        gen.Snom = self.Snom

        # is the generator enabled for dispatch?
        gen.enabled_dispatch = self.enabled_dispatch

        gen.mttf = self.mttf

        gen.mttr = self.mttr

        return gen

    def get_save_data(self):
        """
        Return the data that matches the edit_headers
        :return:
        """
        return [self.name, self.bus.name, self.active, self.P, self.Vset, self.Snom,
                self.Qmin, self.Qmax, self.Pmin, self.Pmax, self.Cost, self.enabled_dispatch, self.mttf, self.mttr]

    def get_json_dict(self, id, bus_dict):
        """
        Get json dictionary
        :param id: ID: Id for this object
        :param bus_dict: Dictionary of buses [object] -> ID 
        :return: json-compatible dictionary
        """
        return {'id': id,
                'type': 'controlled_gen',
                'phases': 'ps',
                'name': self.name,
                'bus': bus_dict[self.bus],
                'active': self.active,
                'P': self.P,
                'vset': self.Vset,
                'Snom': self.Snom,
                'qmin': self.Qmin,
                'qmax': self.Qmax,
                'Pmin': self.Pmin,
                'Pmax': self.Pmax,
                'Cost': self.Cost}

    def create_profiles_maginitude(self, index, arr, mag):
        """
        Create profiles from magnitude
        Args:
            index: Time index
            arr: values array
            mag: String with the magnitude to assign
        """
        if mag == 'P':
            self.create_profiles(index, arr, None)
        elif mag == 'V':
            self.create_profiles(index, None, arr)
        else:
            raise Exception('Magnitude ' + mag + ' not supported')

    def create_profiles(self, index, P=None, V=None):
        """
        Create the load object default profiles
        Args:
            index: time index associated
            P: Active power (MW)
            V: voltage set points
        """
        self.create_P_profile(index, P)
        self.create_Vset_profile(index, V)

    def create_P_profile(self, index, arr=None, arr_in_pu=False):
        """
        Create power profile based on index
        Args:
            index: time index associated
            arr: array of values
            arr_in_pu: is the array in per unit?
        """
        if arr_in_pu:
            dta = arr * self.P
        else:
            dta = ones(len(index)) * self.P if arr is None else arr
        self.Pprof = pd.DataFrame(data=dta, index=index, columns=[self.name])

    def initialize_lp_vars(self):
        """
        Initialize the LP variables
        """
        self.lp_name = self.type_name + '_' + self.name + str(id(self))

        self.LPVar_P = pulp.LpVariable(self.lp_name + '_P', self.Pmin / self.Sbase, self.Pmax / self.Sbase)

        self.LPVar_P_prof = [
            pulp.LpVariable(self.lp_name + '_P_' + str(t), self.Pmin / self.Sbase, self.Pmax / self.Sbase) for t in range(self.Pprof.shape[0])]

    def get_lp_var_profile(self, index):
        """
        Get the profile of the LP solved values into a Pandas DataFrame
        :param index: time index
        :return: DataFrame with the LP values
        """
        dta = [x.value() for x in self.LPVar_P_prof]
        return pd.DataFrame(data=dta, index=index, columns=[self.name])

    def create_Vset_profile(self, index, arr=None, arr_in_pu=False):
        """
        Create power profile based on index
        Args:
            index: time index associated
            arr: array of values
            arr_in_pu: is the array in per unit?
        """
        if arr_in_pu:
            dta = arr * self.Vset
        else:
            dta = ones(len(index)) * self.Vset if arr is None else arr

        self.Vsetprof = pd.DataFrame(data=dta, index=index, columns=[self.name])

    def get_profiles(self, index=None, use_opf_vals=False):
        """
        Get profiles and if the index is passed, create the profiles if needed
        Args:
            index: index of the Pandas DataFrame

        Returns:
            Power, Current and Impedance profiles
        """
        if index is not None:
            if self.Pprof is None:
                self.create_P_profile(index)
            if self.Vsetprof is None:
                self.create_Vset_profile(index)

        if use_opf_vals:
            return self.get_lp_var_profile(index), self.Vsetprof
        else:
            return self.Pprof, self.Vsetprof

    def delete_profiles(self):
        """
        Delete the object profiles
        :return: 
        """
        self.Pprof = None
        self.Vsetprof = None

    def set_profile_values(self, t):
        """
        Set the profile values at t
        :param t: time index
        """
        self.P = self.Pprof.values[t]
        self.Vset = self.Vsetprof.values[t]

    def apply_lp_vars(self, at=None):
        """
        Set the LP vars to the main value or the profile
        """
        if self.LPVar_P is not None:
            if at is None:
                self.P = self.LPVar_P.value()
            else:
                self.Pprof.values[at] = self.LPVar_P.value()

    def apply_lp_profile(self, Sbase):
        """
        Set LP profile to the regular profile
        :return:
        """
        n = self.Pprof.shape[0]
        if self.active and self.enabled_dispatch:
            for i in range(n):
                self.Pprof.values[i] = self.LPVar_P_prof[i].value() * Sbase
        else:
            # there are no values in the LP vars because this generator is deactivated,
            # therefore fill the profiles with zeros when asked to copy the lp vars to the power profiles
            self.Pprof.values = zeros(self.Pprof.shape[0])

    def __str__(self):
        return self.name


# class BatteryController:
#
#     def __init__(self, nominal_energy=100000.0, charge_efficiency=0.9, discharge_efficiency=0.9,
#                  max_soc=0.99, min_soc=0.3, soc=0.8, charge_per_cycle=0.1, discharge_per_cycle=0.1):
#         """
#         Battery controller constructor
#         :param charge_efficiency: efficiency when charging
#         :param discharge_efficiency: efficiency when discharging
#         :param max_soc: maximum state of charge
#         :param min_soc: minimum state of charge
#         :param soc: current state of charge
#         :param nominal_energy: declared amount of energy in MWh
#         :param charge_per_cycle: per unit of power to take per cycle when charging
#         :param discharge_per_cycle: per unit of power to deliver per cycle when charging
#         """
#
#         self.charge_efficiency = charge_efficiency
#
#         self.discharge_efficiency = discharge_efficiency
#
#         self.max_soc = max_soc
#
#         self.min_soc = min_soc
#
#         self.min_soc_charge = (self.max_soc + self.min_soc) / 2  # SoC state to force the battery charge
#
#         self.charge_per_cycle = charge_per_cycle  # charge 10% per cycle
#
#         self.discharge_per_cycle = discharge_per_cycle
#
#         self.min_energy = nominal_energy * self.min_soc
#
#         self.Enom = nominal_energy
#
#         self.soc_0 = soc
#
#         self.soc = soc
#
#         self.energy = self.Enom * self.soc
#
#     def reset(self):
#         """
#         Set he battery to its initial state
#         """
#         self.soc = self.soc_0
#         self.energy = self.Enom * self.soc
#         # self.energy_array = zeros(0)
#         # self.power_array = zeros(0)
#
#     def process(self, P, dt, charge_if_needed=False, store_values=True):
#         """
#         process a cycle in the battery
#         :param P: proposed power in MW
#         :param dt: time increment in hours
#         :param charge_if_needed: True / False
#         :param store_values: Store the values into the internal arrays?
#         :return: Amount of power actually processed in MW
#         """
#
#         # if self.Enom is None:
#         #     raise Exception('You need to set the battery nominal power!')
#
#         if np.isnan(P):
#             warn('NaN found!!!!!!')
#
#         # pick the right efficiency value
#         if P >= 0.0:
#             eff = self.discharge_efficiency
#             # energy_per_cycle = self.nominal_energy * self.discharge_per_cycle
#         else:
#             eff = self.charge_efficiency
#
#         # amount of energy that the battery can take in a cycle of 1 hour
#         energy_per_cycle = self.Enom * self.charge_per_cycle
#
#         # compute the proposed energy. Later we check how much is actually possible
#         proposed_energy = self.energy - P * dt * eff
#
#         # charge the battery from the grid if the SoC is too low and we are allowing this behaviour
#         if charge_if_needed and self.soc < self.min_soc_charge:
#             proposed_energy -= energy_per_cycle / dt  # negative is for charging
#
#         # Check the proposed energy
#         if proposed_energy > self.Enom * self.max_soc:  # Truncated, too high
#
#             energy_new = self.Enom * self.max_soc
#             power_new = (self.energy - energy_new) / (dt * eff)
#
#         elif proposed_energy < self.Enom * self.min_soc:  # Truncated, too low
#
#             energy_new = self.Enom * self.min_soc
#             power_new = (self.energy - energy_new) / (dt * eff)
#
#         else:  # everything is within boundaries
#
#             energy_new = proposed_energy
#             power_new = P
#
#         # Update the state of charge and the energy state
#         self.soc = energy_new / self.Enom
#         self.energy = energy_new
#
#         return power_new, self.energy


class Battery(ControlledGenerator):

    def __init__(self, name='batt', active_power=0.0, voltage_module=1.0, Qmin=-9999, Qmax=9999,
                 Snom=9999, Enom=9999, p_min=-9999, p_max=9999, op_cost=1.0,
                 power_prof=None, vset_prof=None, active=True, Sbase=100, enabled_dispatch=True,
                 mttf=0.0, mttr=0.0, charge_efficiency=0.9, discharge_efficiency=0.9,
                 max_soc=0.99, min_soc=0.3, soc=0.8, charge_per_cycle=0.1, discharge_per_cycle=0.1,
                 Ra=0.0, Xa=0.0, Xd=1.68, Xq=1.61, Xdp=0.32, Xqp=0.32, Xdpp=0.2, Xqpp=0.2,
                 Td0p=5.5, Tq0p=4.60375, Td0pp=0.0575, Tq0pp=0.0575, H=2 ):
        """
        Battery (Voltage controlled and dispatchable)
        :param name: Name of the device
        :param active_power: Active power (MW)
        :param voltage_module: Voltage set point (p.u.)
        :param Qmin: minimum reactive power in MVAr
        :param Qmax: maximum reactive power in MVAr
        :param Snom: Nominal power in MVA
        :param Enom: Nominal energy in MWh
        :param power_prof: active power profile (Pandas DataFrame)
        :param vset_prof: voltage set point profile (Pandas DataFrame)
        :param active: Is the generator active?
        :param p_min: minimum dispatchable power in MW
        :param p_max maximum dispatchable power in MW
        :param op_cost operational cost in Eur (or other currency) per MW
        :param enabled_dispatch is the generator enabled for OPF?
        :param mttf: Mean time to failure
        :param mttr: Mean time to repair
        :param charge_efficiency: efficiency when charging
        :param discharge_efficiency: efficiency when discharging
        :param max_soc: maximum state of charge
        :param min_soc: minimum state of charge
        :param soc: current state of charge
        :param charge_per_cycle: per unit of power to take per cycle when charging
        :param discharge_per_cycle: per unit of power to deliver per cycle when charging
        """
        ControlledGenerator.__init__(self, name=name,
                                     active_power=active_power,
                                     voltage_module=voltage_module,
                                     Qmin=Qmin, Qmax=Qmax, Snom=Snom,
                                     power_prof=power_prof,
                                     vset_prof=vset_prof,
                                     active=active,
                                     p_min=p_min, p_max=p_max,
                                     op_cost=op_cost,
                                     Sbase=Sbase,
                                     enabled_dispatch=enabled_dispatch,
                                     mttf=mttf,
                                     mttr=mttr,
                                     Ra=Ra,
                                     Xa=Xa,
                                     Xd=Xd,
                                     Xq=Xq,
                                     Xdp=Xdp,
                                     Xqp=Xqp,
                                     Xdpp=Xdpp,
                                     Xqpp=Xqpp,
                                     Td0p=Td0p,
                                     Tq0p=Tq0p,
                                     Td0pp=Td0pp,
                                     Tq0pp=Tq0pp,
                                     H=H)

        # type of this device
        self.type_name = 'Battery'

        self.charge_efficiency = charge_efficiency

        self.discharge_efficiency = discharge_efficiency

        self.max_soc = max_soc

        self.min_soc = min_soc

        self.min_soc_charge = (self.max_soc + self.min_soc) / 2  # SoC state to force the battery charge

        self.charge_per_cycle = charge_per_cycle  # charge 10% per cycle

        self.discharge_per_cycle = discharge_per_cycle

        self.min_energy = Enom * self.min_soc

        self.Enom = Enom

        self.soc_0 = soc

        self.soc = soc

        self.energy = self.Enom * self.soc

        self.energy_array = None

        self.power_array = None

        self.edit_headers = ['name', 'bus', 'active', 'P', 'Vset', 'Snom', 'Enom',
                             'Qmin', 'Qmax', 'Pmin', 'Pmax', 'Cost', 'enabled_dispatch', 'mttf', 'mttr',
                             'soc_0', 'max_soc', 'min_soc', 'charge_efficiency', 'discharge_efficiency']

        self.units = ['', '', '', 'MW', 'p.u.', 'MVA', 'MWh',
                      'p.u.', 'p.u.', 'MW', 'MW', '€/MWh', '', 'h', 'h',
                      '', '', '', '', '']

        self.edit_types = {'name': str,
                           'bus': None,
                           'active': bool,
                           'P': float,
                           'Vset': float,
                           'Snom': float,
                           'Enom': float,
                           'Qmin': float,
                           'Qmax': float,
                           'Pmin': float,
                           'Pmax': float,
                           'Cost': float,
                           'enabled_dispatch': bool,
                           'mttf': float,
                           'mttr': float,
                           'soc_0': float,
                           'max_soc': float,
                           'min_soc': float,
                           'charge_efficiency': float,
                           'discharge_efficiency': float}

    def copy(self):
        """
        Make a copy of this object
        Returns: Battery instance
        """

        # create a new instance of the battery
        batt = Battery()

        batt.name = self.name

        # Power (MVA)
        # MVA = kV * kA
        batt.P = self.P

        batt.Pmax = self.Pmax

        batt.Pmin = self.Pmin

        # power profile for this load
        batt.Pprof = self.Pprof

        # Voltage module set point (p.u.)
        batt.Vset = self.Vset

        # voltage set profile for this load
        batt.Vsetprof = self.Vsetprof

        # minimum reactive power in per unit
        batt.Qmin = self.Qmin

        # Maximum reactive power in per unit
        batt.Qmax = self.Qmax

        # Nominal power MVA
        batt.Snom = self.Snom

        # Nominal energy MWh
        batt.Enom = self.Enom

        # Enable for active power dispatch?
        batt.enabled_dispatch = self.enabled_dispatch

        batt.mttf = self.mttf

        batt.mttr = self.mttr

        batt.charge_efficiency = self.charge_efficiency

        batt.discharge_efficiency = self.discharge_efficiency

        batt.max_soc = self.max_soc

        batt.min_soc = self.min_soc

        batt.min_soc_charge = self.min_soc_charge  # SoC state to force the battery charge

        batt.charge_per_cycle = self.charge_per_cycle  # charge 10% per cycle

        batt.discharge_per_cycle = self.discharge_per_cycle

        batt.min_energy = self.min_energy

        batt.soc_0 = self.soc

        batt.soc = self.soc

        batt.energy = self.energy

        batt.energy_array = self.energy_array

        batt.power_array = self.power_array

        return batt

    def get_save_data(self):
        """
        Return the data that matches the edit_headers
        :return:
        """
        return [self.name, self.bus.name, self.active, self.P, self.Vset, self.Snom, self.Enom,
                self.Qmin, self.Qmax, self.Pmin, self.Pmax, self.Cost, self.enabled_dispatch, self.mttf, self.mttr,
                self.soc_0, self.max_soc, self.min_soc, self.charge_efficiency, self.discharge_efficiency]

    def get_json_dict(self, id, bus_dict):
        """
        Get json dictionary
        :param id: ID: Id for this object
        :param bus_dict: Dictionary of buses [object] -> ID
        :return: json-compatible dictionary
        """
        return {'id': id,
                'type': 'battery',
                'phases': 'ps',
                'name': self.name,
                'bus': bus_dict[self.bus],
                'active': self.active,
                'P': self.P,
                'Vset': self.Vset,
                'Snom': self.Snom,
                'Enom': self.Enom,
                'qmin': self.Qmin,
                'qmax': self.Qmax,
                'Pmin': self.Pmin,
                'Pmax': self.Pmax,
                'Cost': self.Cost}

    def create_P_profile(self, index, arr=None, arr_in_pu=False):
        """
        Create power profile based on index
        Args:
            index: time index associated
            arr: array of values
            arr_in_pu: is the array in per unit?
        """
        if arr_in_pu:
            dta = arr * self.P
        else:
            dta = ones(len(index)) * self.P if arr is None else arr
        self.Pprof = pd.DataFrame(data=dta, index=index, columns=[self.name])

        self.power_array = pd.DataFrame(data=dta.copy(), index=index, columns=[self.name])
        self.energy_array = pd.DataFrame(data=dta.copy(), index=index, columns=[self.name])

    def reset(self):
        """
        Set he battery to its initial state
        """
        self.soc = self.soc_0
        self.energy = self.Enom * self.soc
        dta = self.Pprof.values.copy()
        index = self.Pprof.index
        self.power_array = pd.DataFrame(data=dta.copy(), index=index, columns=[self.name])
        self.energy_array = pd.DataFrame(data=dta.copy(), index=index, columns=[self.name])

    def process(self, P, dt, charge_if_needed=False):
        """
        process a cycle in the battery
        :param P: proposed power in MW
        :param dt: time increment in hours
        :param charge_if_needed: True / False
        :param store_values: Store the values into the internal arrays?
        :return: Amount of power actually processed in MW
        """

        # if self.Enom is None:
        #     raise Exception('You need to set the battery nominal power!')

        if np.isnan(P):
            warn('NaN found!!!!!!')

        # pick the right efficiency value
        if P >= 0.0:
            eff = self.discharge_efficiency
            # energy_per_cycle = self.nominal_energy * self.discharge_per_cycle
        else:
            eff = self.charge_efficiency

        # amount of energy that the battery can take in a cycle of 1 hour
        energy_per_cycle = self.Enom * self.charge_per_cycle

        # compute the proposed energy. Later we check how much is actually possible
        proposed_energy = self.energy - P * dt * eff

        # charge the battery from the grid if the SoC is too low and we are allowing this behaviour
        if charge_if_needed and self.soc < self.min_soc_charge:
            proposed_energy -= energy_per_cycle / dt  # negative is for charging

        # Check the proposed energy
        if proposed_energy > self.Enom * self.max_soc:  # Truncated, too high

            energy_new = self.Enom * self.max_soc
            power_new = (self.energy - energy_new) / (dt * eff)

        elif proposed_energy < self.Enom * self.min_soc:  # Truncated, too low

            energy_new = self.Enom * self.min_soc
            power_new = (self.energy - energy_new) / (dt * eff)

        else:  # everything is within boundaries

            energy_new = proposed_energy
            power_new = P

        # Update the state of charge and the energy state
        self.soc = energy_new / self.Enom
        self.energy = energy_new

        return power_new, self.energy

    def get_processed_at(self, t, dt, store_values=True):
        """
        Get the processed power at the time index t
        :param t: time index
        :param dt: time step in hours
        :param store_values: store the values?
        :return: active power processed by the battery control in MW
        """
        power_value = self.Pprof.values[t]

        processed_power, processed_energy = self.process(power_value, dt)

        if store_values:
            self.energy_array.values[t] = processed_energy
            self.power_array.values[t] = processed_power

        return processed_power


class Shunt(ReliabilityDevice):

    def __init__(self, name='shunt', admittance=complex(0, 0), admittance_prof=None, active=True, mttf=0.0, mttr=0.0):
        """
        Shunt object
        Args:
            name:
            admittance: Admittance in MVA at 1 p.u. voltage
            admittance_prof: Admittance profile in MVA at 1 p.u. voltage
            active: Is active True or False
        """

        ReliabilityDevice.__init__(self, mttf, mttr)

        self.name = name

        self.active = active

        self.type_name = 'Shunt'

        self.properties_with_profile = (['Y'], [complex])

        self.graphic_obj = None

        # The bus this element is attached to: Not necessary for calculations
        self.bus = None

        # Impedance (Ohm)
        # Z * I = V -> Ohm * kA = kV
        self.Y = admittance

        # admittance profile
        self.Yprof = admittance_prof

        self.edit_headers = ['name', 'bus', 'active', 'Y', 'mttf', 'mttr']

        self.units = ['', '', '', 'MVA', 'h', 'h']  # MVA at 1 p.u.

        self.edit_types = {'name': str,
                           'active': bool,
                           'bus': None,
                           'Y': complex,
                           'mttf': float,
                           'mttr': float}

        self.profile_f = {'Y': self.create_Y_profile}

        self.profile_attr = {'Y': 'Yprof'}

    def copy(self):
        """
        Copy of this object
        :return: a copy of this object
        """
        shu = Shunt()

        shu.name = self.name

        # Impedance (Ohm)
        # Z * I = V -> Ohm * kA = kV
        shu.Y = self.Y

        # admittance profile
        shu.Yprof = self.Yprof

        shu.mttf = self.mttf

        shu.mttr = self.mttr

        return shu

    def get_save_data(self):
        """
        Return the data that matches the edit_headers
        :return:
        """
        return [self.name, self.bus.name, self.active, str(self.Y), self.mttf, self.mttr]

    def get_json_dict(self, id, bus_dict):
        """
        Get json dictionary
        :param id: ID: Id for this object
        :param bus_dict: Dictionary of buses [object] -> ID 
        :return: 
        """
        return {'id': id,
                'type': 'shunt',
                'phases': 'ps',
                'name': self.name,
                'bus': bus_dict[self.bus],
                'active': self.active,
                'g': self.Y.real,
                'b': self.Y.imag}

    def create_profiles_maginitude(self, index, arr, mag):
        """
        Create profiles from magnitude
        Args:
            index: Time index
            arr: values array
            mag: String with the magnitude to assign
        """
        if mag == 'Y':
            self.create_profiles(index, arr)
        else:
            raise Exception('Magnitude ' + mag + ' not supported')

    def create_profiles(self, index, Y=None):
        """
        Create the load object default profiles
        Args:
            index: time index to use
            Y: admittance values
        Returns: Nothing
        """
        self.create_Y_profile(index, Y)

    def create_Y_profile(self, index, arr, arr_in_pu=False):
        """
        Create power profile based on index
        Args:
            index: time index to use
        Returns: Nothing
        """
        if arr_in_pu:
            dta = arr * self.Y
        else:
            dta = ones(len(index)) * self.Y if arr is None else arr
        self.Yprof = pd.DataFrame(data=dta, index=index, columns=[self.name])

    def get_profiles(self, index=None):
        """
        Get profiles and if the index is passed, create the profiles if needed
        Args:
            index: index of the Pandas DataFrame

        Returns:
            Power, Current and Impedance profiles
        """
        if index is not None:
            if self.Yprof is None:
                self.create_Y_profile(index)
        return self.Yprof

    def delete_profiles(self):
        """
        Delete the object profiles
        :return: 
        """
        self.Yprof = None

    def set_profile_values(self, t):
        """
        Set the profile values at t
        :param t: time index
        """
        self.Y = self.Yprof.values[t]

    def __str__(self):
        return self.name


class Circuit:

    def __init__(self, name='Circuit'):
        """
        Circuit constructor
        @param name: Name of the circuit
        """

        self.name = name

        # Base power (MVA)
        self.Sbase = 100.0

        # Base frequency in Hz
        self.fBase = 50.0

        # Should be able to accept Branches, Lines and Transformers alike
        self.branches = list()

        # array of branch indices in the master circuit
        self.branch_original_idx = list()

        # Should accept buses
        self.buses = list()

        # array of bus indices in the master circuit
        self.bus_original_idx = list()

        # Dictionary relating the bus object to its index. Updated upon compilation
        self.buses_dict = dict()

        # List of overhead line objects
        self.overhead_line_types = list()

        # list of wire types
        self.wire_types = list()

        # underground cable lines
        self.underground_cable_types = list()

        # sequence modelled lines
        self.sequence_line_types = list()

        # List of transformer types
        self.transformer_types = list()

        # list of cable types
        self.cable_types = list()

        # Object with the necessary inputs for a power flow study
        self.power_flow_input = None

        #  containing the power flow results
        self.power_flow_results = None

        # containing the short circuit results
        self.short_circuit_results = None

        # Object with the necessary inputs for th time series simulation
        self.time_series_input = None

        # Object with the time series simulation results
        self.time_series_results = None

        # Monte Carlo input object
        self.monte_carlo_input = None

        # Monte Carlo time series batch
        self.mc_time_series = None

        # Bus-Branch graph
        self.graph = None

    def clear(self):
        """
        Delete the Circuit content
        @return:
        """
        self.Sbase = 100
        self.branches = list()
        self.branch_original_idx = list()
        self.buses = list()
        self.bus_original_idx = list()

    def compile(self, time_profile=None, with_profiles=True, use_opf_vals=False, dispatch_storage=False, logger=list()):
        """
        Compile the circuit into all the needed arrays:
            - Ybus matrix
            - Sbus vector
            - Vbus vector
            - etc...
        """

        # declare length of arrays
        n = len(self.buses)
        m = len(self.branches)

        if time_profile is None:
            t = 0
        else:
            t = len(time_profile)

        # declare a graph
        self.graph = nx.Graph()

        # declare power flow results
        power_flow_input = PowerFlowInput(n, m)

        # time series inputs
        S_profile_data = zeros((t, n), dtype=complex)
        I_profile_data = zeros((t, n), dtype=complex)
        Y_profile_data = zeros((t, n), dtype=complex)
        S_prof_names = [None] * n
        I_prof_names = [None] * n
        Y_prof_names = [None] * n
        Scdf_ = [None] * n
        Icdf_ = [None] * n
        Ycdf_ = [None] * n
        time_series_input = None
        monte_carlo_input = None

        are_cdfs = False

        # Dictionary that helps referencing the nodes
        self.buses_dict = dict()

        # Compile the buses
        for i in range(n):

            # Add buses dictionary entry
            self.buses_dict[self.buses[i]] = i

            # set the name
            power_flow_input.bus_names[i] = self.buses[i].name

            # assign the nominal voltage value
            power_flow_input.Vnom[i] = self.buses[i].Vnom

            # Determine the bus type
            self.buses[i].determine_bus_type()

            # compute the bus magnitudes
            Y, I, S, V, Yprof, Iprof, Sprof, Y_cdf, I_cdf, S_cdf = self.buses[i].get_YISV(use_opf_vals=use_opf_vals,
                                                                                          dispatch_storage=dispatch_storage)

            # Assign the values to the simulation objects
            power_flow_input.Vbus[i] = V  # set the bus voltages
            power_flow_input.Sbus[i] += S  # set the bus power
            power_flow_input.Ibus[i] += I  # set the bus currents

            power_flow_input.Ybus[i, i] += Y / self.Sbase  # set the bus shunt impedance in per unit
            power_flow_input.Yshunt[i] += Y / self.Sbase  # copy the shunt impedance

            power_flow_input.types[i] = self.buses[i].type.value[0]  # set type

            power_flow_input.Vmin[i] = self.buses[i].Vmin  # in p.u.
            power_flow_input.Vmax[i] = self.buses[i].Vmax  # in p.u.
            power_flow_input.Qmin[i] = self.buses[i].Qmin_sum  # in MVAr
            power_flow_input.Qmax[i] = self.buses[i].Qmax_sum  # in MVAr

            # Compile all the time related variables

            # compute the time series arrays  ##############################################

            if Sprof is not None:
                S_profile_data[:, i] = Sprof.reshape(-1)
            if Iprof is not None:
                I_profile_data[:, i] = Iprof.reshape(-1)
            if Yprof is not None:
                Y_profile_data[:, i] = Yprof.reshape(-1)

            S_prof_names[i] = 'Sprof@Bus' + str(i)
            I_prof_names[i] = 'Iprof@Bus' + str(i)
            Y_prof_names[i] = 'Yprof@Bus' + str(i)

            # Store the CDF's for Monte Carlo ##############################################

            if S_cdf is None and S != complex(0, 0):
                S_cdf = CDF(array([S]))

            if I_cdf is None and I != complex(0, 0):
                I_cdf = CDF(array([I]))

            if Y_cdf is None and Y != complex(0, 0):
                Y_cdf = CDF(array([Y]))

            if S_cdf is not None or I_cdf is not None or Y_cdf is not None:
                are_cdfs = True

            Scdf_[i] = S_cdf
            Icdf_[i] = I_cdf
            Ycdf_[i] = Y_cdf

        # Compute the base magnitudes
        # (not needed since I and Y are given in MVA, you can demonstrate that only Sbase is needed to pass to p.u.)
        # Ibase = self.Sbase / (Vbase * sqrt3)
        # Ybase = self.Sbase / (Vbase * Vbase)

        # normalize_string the power array
        power_flow_input.Sbus /= self.Sbase

        # normalize_string the currents array (the I vector was given in MVA at v=1 p.u.)
        power_flow_input.Ibus /= self.Sbase

        # normalize the admittances array (the Y vector was given in MVA at v=1 p.u.)
        # At this point only the shunt and load related values are added here
        # power_flow_input.Ybus /= self.Sbase
        # power_flow_input.Yshunt /= self.Sbase

        # normalize_string the reactive power limits array (Q was given in MVAr)
        power_flow_input.Qmax /= self.Sbase
        power_flow_input.Qmin /= self.Sbase

        # make the profiles as DataFrames
        S_profile = pd.DataFrame(data=S_profile_data / self.Sbase, columns=S_prof_names, index=time_profile)
        I_profile = pd.DataFrame(data=I_profile_data / self.Sbase, columns=I_prof_names, index=time_profile)
        Y_profile = pd.DataFrame(data=Y_profile_data / self.Sbase, columns=Y_prof_names, index=time_profile)

        time_series_input = TimeSeriesInput(S_profile, I_profile, Y_profile)
        time_series_input.compile()

        if are_cdfs:
            monte_carlo_input = MonteCarloInput(n, Scdf_, Icdf_, Ycdf_)
        else:
            monte_carlo_input = None

        # Compile the branches
        for i in range(m):

            if self.branches[i].active:

                # get the from and to bus indices
                f = self.buses_dict[self.branches[i].bus_from]
                t = self.buses_dict[self.branches[i].bus_to]

                # apply the branch properties to the circuit matrices
                f, t = self.branches[i].apply_to(Ybus=power_flow_input.Ybus,
                                                 Yseries=power_flow_input.Yseries,
                                                 Yshunt=power_flow_input.Yshunt,
                                                 Yf=power_flow_input.Yf,
                                                 Yt=power_flow_input.Yt,
                                                 B1=power_flow_input.B1,
                                                 B2=power_flow_input.B2,
                                                 i=i, f=f, t=t)

                # Add graph edge (automatically adds the vertices)
                self.graph.add_edge(f, t)

                # Set the active flag in the active branches array
                power_flow_input.active_branches[i] = 1

                # Arrays with the from and to indices per bus
                power_flow_input.F[i] = f
                power_flow_input.T[i] = t

            # fill rate
            if self.branches[i].rate > 0:
                power_flow_input.branch_rates[i] = self.branches[i].rate
            else:
                power_flow_input.branch_rates[i] = 1e-6
                logger.append('The branch ' + str(i) + ' has no rate. Setting 1e-6 to avoid zero division.')

        # Assign the power flow inputs  button
        power_flow_input.compile()
        self.power_flow_input = power_flow_input
        self.time_series_input = time_series_input
        self.monte_carlo_input = monte_carlo_input

        return logger

    def set_at(self, t, mc=False):
        """
        Set the current values given by the profile step of index t
        @param t: index of the profiles
        @param mc: Is this being run from MonteCarlo?
        @return: Nothing
        """
        if self.time_series_input is not None:
            if mc:

                if self.mc_time_series is None:
                    warn('No monte carlo inputs in island!!!')
                else:
                    self.power_flow_input.Sbus = self.mc_time_series.S[t, :] / self.Sbase
            else:
                self.power_flow_input.Sbus = self.time_series_input.S[t, :] / self.Sbase
        else:
            warn('No time series values')

    def sample_monte_carlo_batch(self, batch_size, use_latin_hypercube=False):
        """
        Samples a monte carlo batch as a time series object
        @param batch_size: size of the batch (integer)
        @return:
        """
        if self.monte_carlo_input is not None:
            self.mc_time_series = self.monte_carlo_input(batch_size, use_latin_hypercube)
        else:
            raise Exception('self.monte_carlo_input is None')

    def sample_at(self, x):
        """
        Get samples at x
        Args:
            x: values in [0, 1+ to sample the CDF

        Returns:

        """
        self.mc_time_series = self.monte_carlo_input.get_at(x)

    def get_loads(self):
        lst = list()
        for bus in self.buses:
            for elm in bus.loads:
                elm.bus = bus
            lst = lst + bus.loads
        return lst

    def get_static_generators(self):
        lst = list()
        for bus in self.buses:
            for elm in bus.static_generators:
                elm.bus = bus
            lst = lst + bus.static_generators
        return lst

    def get_shunts(self):
        lst = list()
        for bus in self.buses:
            for elm in bus.shunts:
                elm.bus = bus
            lst = lst + bus.shunts
        return lst

    def get_controlled_generators(self):
        lst = list()
        for bus in self.buses:
            for elm in bus.controlled_generators:
                elm.bus = bus
            lst = lst + bus.controlled_generators
        return lst

    def get_batteries(self):
        lst = list()
        for bus in self.buses:
            for elm in bus.batteries:
                elm.bus = bus
            lst = lst + bus.batteries
        return lst

    def get_Jacobian(self, sparse=False):
        """
        Returns the Grid Jacobian matrix
        Returns:
            Grid Jacobian Matrix in CSR sparse format or as full matrix
        """

        # Initial magnitudes
        pvpq = r_[self.power_flow_input.pv, self.power_flow_input.pq]

        J = Jacobian(Ybus=self.power_flow_input.Ybus,
                     V=self.power_flow_input.Vbus,
                     Ibus=self.power_flow_input.Ibus,
                     pq=self.power_flow_input.pq,
                     pvpq=pvpq)

        if sparse:
            return J
        else:
            return J.todense()

    def get_bus_pf_results_df(self):
        """
        Returns a Pandas DataFrame with the bus results
        :return: DataFrame
        """

        cols = ['|V| (p.u.)', 'angle (rad)', 'P (p.u.)', 'Q (p.u.)', 'Qmin', 'Qmax', 'Q ok?']

        if self.power_flow_results is not None:
            q_l = self.power_flow_input.Qmin < self.power_flow_results.Sbus.imag
            q_h = self.power_flow_results.Sbus.imag < self.power_flow_input.Qmax
            q_ok = q_l * q_h
            data = c_[np.abs(self.power_flow_results.voltage),
                      np.angle(self.power_flow_results.voltage),
                      self.power_flow_results.Sbus.real,
                      self.power_flow_results.Sbus.imag,
                      self.power_flow_input.Qmin,
                      self.power_flow_input.Qmax,
                      q_ok.astype(np.bool)]
        else:
            data = [0, 0, 0, 0, 0, 0]

        return pd.DataFrame(data=data, index=self.power_flow_input.bus_names, columns=cols)

    def apply_lp_profiles(self):
        """
        Apply the LP results as device profiles
        :return:
        """
        for bus in self.buses:
            bus.apply_lp_profiles(self.Sbase)

    def copy(self):
        """
        Returns a deep (true) copy of this circuit
        @return:
        """

        cpy = Circuit()

        cpy.name = self.name

        bus_dict = dict()
        for bus in self.buses:
            bus_cpy = bus.copy()
            bus_dict[bus] = bus_cpy
            cpy.buses.append(bus_cpy)

        for branch in self.branches:
            cpy.branches.append(branch.copy(bus_dict))

        cpy.Sbase = self.Sbase

        cpy.branch_original_idx = self.branch_original_idx.copy()

        cpy.bus_original_idx = self.bus_original_idx.copy()

        cpy.time_series_input = self.time_series_input.copy()

        cpy.power_flow_input = self.power_flow_input.copy()

        return cpy

    def __str__(self):
        return self.name


class MultiCircuit(Circuit):

    def __init__(self):
        """
        Multi Circuit Constructor
        """
        Circuit.__init__(self)

        self.name = 'Grid'

        self.comments = ''

        # List of circuits contained within this circuit
        self.circuits = list()

        # self.power_flow_results = PowerFlowResults()

        self.bus_dictionary = dict()

        self.branch_dictionary = dict()

        self.has_time_series = False

        self.bus_names = None

        self.branch_names = None

        self.objects_with_profiles = [Load(), StaticGenerator(), ControlledGenerator(), Battery(), Shunt()]

        self.time_profile = None

        self.profile_magnitudes = dict()

        '''
        self.type_name = 'Shunt'

        self.properties_with_profile = ['Y']
        '''
        for dev in self.objects_with_profiles:
            if dev.properties_with_profile is not None:
                self.profile_magnitudes[dev.type_name] = dev.properties_with_profile

<<<<<<< HEAD
    def get_templates_dictionary(self):

        d = dict()
        tpes = [self.overhead_line_types, self.transformer_types, self.cable_types]
        for group in tpes:
            for elm in group:
                d[elm.name] = elm
=======
    def get_catalogue_dict(self, branches_only=False):
        """
        Returns a dictionary with the catalogue types and the associated list of objects
        :param branches_only: only branch types
        :return: dictionary
        """
        # 'Wires', 'Overhead lines', 'Underground lines', 'Sequence lines', 'Transformers'

        if branches_only:

            catalogue_dict = {'Overhead lines': self.overhead_line_types,
                              'Transformers': self.transformer_types,
                              'Underground lines': self.underground_cable_types,
                              'Sequence lines': self.sequence_line_types}
        else:
            catalogue_dict = {'Wires': self.wire_types,
                              'Overhead lines': self.overhead_line_types,
                              'Underground lines': self.underground_cable_types,
                              'Sequence lines': self.sequence_line_types,
                              'Transformers': self.transformer_types}

        return catalogue_dict

    def get_catalogue_dict_by_name(self, type_class=None):

        d = dict()

        # ['Wires', 'Overhead lines', 'Underground lines', 'Sequence lines', 'Transformers']

        if type_class is None:
            tpes = [self.overhead_line_types,
                    self.underground_cable_types,
                    self.wire_types,
                    self.transformer_types,
                    self.sequence_line_types]

        elif type_class == 'Wires':
            tpes = self.wire_types

        elif type_class == 'Overhead lines':
            tpes = self.overhead_line_types

        elif type_class == 'Underground lines':
            tpes = self.underground_cable_types

        elif type_class == 'Sequence lines':
            tpes = self.sequence_line_types

        elif type_class == 'Transformers':
            tpes = self.transformer_types

        else:
            tpes = list()

        # make dictionary
        for tpe in tpes:
            d[tpe.name] = tpe
>>>>>>> af72f4e5

        return d

    def get_json_dict(self, id):
        """
        Get json dictionary
        :return: 
        """
        return {'id': id,
                'type': 'circuit',
                'phases': 'ps',
                'name': self.name,
                'Sbase': self.Sbase,
                'comments': self.comments}

    def load_file(self, filename):
        """
        Load GridCal compatible file
        @param filename:
        @return:
        """
        logger = list()

        if os.path.exists(filename):
            name, file_extension = os.path.splitext(filename)
            # print(name, file_extension)
            if file_extension.lower() in ['.xls', '.xlsx']:

                ppc = load_from_xls(filename)

                # Pass the table-like data dictionary to objects in this circuit
                if 'version' not in ppc.keys():
                    from GridCal.Engine.Importers.matpower_parser import interpret_data_v1
                    interpret_data_v1(self, ppc)
                    return logger
                elif ppc['version'] == 2.0:
                    self.load_excel(ppc)
                    return logger
                else:
                    warn('The file could not be processed')
                    return logger

            elif file_extension.lower() == '.dgs':
                from GridCal.Engine.Importers.DGS_Parser import dgs_to_circuit
                circ = dgs_to_circuit(filename)
                self.buses = circ.buses
                self.branches = circ.branches
                self.assign_circuit(circ)

            elif file_extension.lower() == '.m':
                from GridCal.Engine.Importers.matpower_parser import parse_matpower_file
                circ = parse_matpower_file(filename)
                self.buses = circ.buses
                self.branches = circ.branches
                self.assign_circuit(circ)

            elif file_extension.lower() == '.json':
                from GridCal.Engine.Importers.JSON_parser import parse_json
                circ = parse_json(filename)
                self.buses = circ.buses
                self.branches = circ.branches
                self.assign_circuit(circ)

            elif file_extension.lower() == '.raw':
                from GridCal.Engine.Importers.PSS_Parser import PSSeParser
                parser = PSSeParser(filename)
                circ = parser.circuit
                self.buses = circ.buses
                self.branches = circ.branches
                self.assign_circuit(circ)
                logger = parser.logger

            elif file_extension.lower() == '.xml':
                from GridCal.Engine.Importers.CIM import CIMImport
                parser = CIMImport()
                circ = parser.load_cim_file(filename)
                self.assign_circuit(circ)
                logger = parser.logger

        else:
            warn('The file does not exist.')
            logger.append(filename + ' does not exist.')

        return logger

    def assign_circuit(self, circ):
        """
        Assign a circuit object to this object
        :param circ: instance of MultiCircuit or Circuit
        """
        self.buses = circ.buses
        self.branches = circ.branches
        self.name = circ.name
        self.Sbase = circ.Sbase
        self.fBase = circ.fBase

    def load_excel(self, data):
        """
        Interpret the new file version
        Args:
            data: Dictionary with the excel file sheet labels and the corresponding DataFrame

        Returns: Nothing, just applies the loaded data to this MultiCircuit instance

        """
        # print('Interpreting V2 data...')

        # clear all the data
        self.clear()

        self.name = data['name']

        # set the base magnitudes
        self.Sbase = data['baseMVA']

        # Set comments
        self.comments = data['Comments'] if 'Comments' in data.keys() else ''

        self.time_profile = None

        self.logger = list()

        # common function
        def set_object_attributes(obj_, attr_list, values):
            for a, attr in enumerate(attr_list):

                # Hack to change the enabled by active...
                if attr == 'is_enabled':
                    attr = 'active'
                if hasattr(obj_, attr):
                    conv = obj_.edit_types[attr]  # get the type converter
                    if conv is None:
                        setattr(obj_, attr, values[a])
                    elif conv is BranchType:
                        cbr = BranchTypeConverter(None)
                        setattr(obj_, attr, cbr(values[a]))
                    else:
                        setattr(obj_, attr, conv(values[a]))
                else:
                    warn(str(obj_) + ' has no ' + attr + ' property.')

        # Add the buses ################################################################################################
        if 'bus' in data.keys():
            lst = data['bus']
            hdr = lst.columns.values
            vals = lst.values
            bus_dict = dict()
            for i in range(len(lst)):
                obj = Bus()
                set_object_attributes(obj, hdr, vals[i, :])
                bus_dict[obj.name] = obj
                self.add_bus(obj)
        else:
            self.logger.append('No buses in the file!')

        # Add the branches #############################################################################################
        if 'branch' in data.keys():
            lst = data['branch']

            # fix the old 'is_transformer' property
            if 'is_transformer' in lst.columns.values:
                lst['is_transformer'] = lst['is_transformer'].map({True: 'transformer', False: 'line'})
                lst.rename(columns={'is_transformer': 'branch_type'}, inplace=True)

            bus_from = lst['bus_from'].values
            bus_to = lst['bus_to'].values
            hdr = lst.columns.values
            hdr = delete(hdr, argwhere(hdr == 'bus_from'))
            hdr = delete(hdr, argwhere(hdr == 'bus_to'))
            vals = lst[hdr].values
            for i in range(len(lst)):
                try:
                    obj = Branch(bus_from=bus_dict[str(bus_from[i])], bus_to=bus_dict[str(bus_to[i])])
                except KeyError as ex:
                    raise Exception(str(i) + ': Branch bus is not in the buses list.\n' + str(ex))

                set_object_attributes(obj, hdr, vals[i, :])
                self.add_branch(obj)

        else:
            self.logger.append('No branches in the file!')

        # add the loads ################################################################################################
        if 'load' in data.keys():
            lst = data['load']
            bus_from = lst['bus'].values
            hdr = lst.columns.values
            hdr = delete(hdr, argwhere(hdr == 'bus'))
            vals = lst[hdr].values
            for i in range(len(lst)):
                obj = Load()
                set_object_attributes(obj, hdr, vals[i, :])

                if 'load_Sprof' in data.keys():
                    val = [complex(v) for v in data['load_Sprof'].values[:, i]]
                    idx = data['load_Sprof'].index
                    obj.Sprof = pd.DataFrame(data=val, index=idx)

                    if self.time_profile is None:
                        self.time_profile = idx

                if 'load_Iprof' in data.keys():
                    val = [complex(v) for v in data['load_Iprof'].values[:, i]]
                    idx = data['load_Iprof'].index
                    obj.Iprof = pd.DataFrame(data=val, index=idx)

                    if self.time_profile is None:
                        self.time_profile = idx

                if 'load_Zprof' in data.keys():
                    val = [complex(v) for v in data['load_Zprof'].values[:, i]]
                    idx = data['load_Zprof'].index
                    obj.Zprof = pd.DataFrame(data=val, index=idx)

                    if self.time_profile is None:
                        self.time_profile = idx

                try:
                    bus = bus_dict[str(bus_from[i])]
                except KeyError as ex:
                    raise Exception(str(i) + ': Load bus is not in the buses list.\n' + str(ex))

                if obj.name == 'Load':
                    obj.name += str(len(bus.loads) + 1) + '@' + bus.name

                obj.bus = bus
                bus.loads.append(obj)
        else:
            self.logger.append('No loads in the file!')

        # add the controlled generators ################################################################################
        if 'controlled_generator' in data.keys():
            lst = data['controlled_generator']
            bus_from = lst['bus'].values
            hdr = lst.columns.values
            hdr = delete(hdr, argwhere(hdr == 'bus'))
            vals = lst[hdr].values
            for i in range(len(lst)):
                obj = ControlledGenerator()
                set_object_attributes(obj, hdr, vals[i, :])

                if 'CtrlGen_P_profiles' in data.keys():
                    val = data['CtrlGen_P_profiles'].values[:, i]
                    idx = data['CtrlGen_P_profiles'].index
                    # obj.Pprof = pd.DataFrame(data=val, index=idx)
                    obj.create_P_profile(index=idx, arr=val)

                if 'CtrlGen_Vset_profiles' in data.keys():
                    val = data['CtrlGen_Vset_profiles'].values[:, i]
                    idx = data['CtrlGen_Vset_profiles'].index
                    obj.Vsetprof = pd.DataFrame(data=val, index=idx)

                try:
                    bus = bus_dict[str(bus_from[i])]
                except KeyError as ex:
                    raise Exception(str(i) + ': Controlled generator bus is not in the buses list.\n' + str(ex))

                if obj.name == 'gen':
                    obj.name += str(len(bus.controlled_generators) + 1) + '@' + bus.name

                obj.bus = bus
                bus.controlled_generators.append(obj)
        else:
            self.logger.append('No controlled generator in the file!')

        # add the batteries ############################################################################################
        if 'battery' in data.keys():
            lst = data['battery']
            bus_from = lst['bus'].values
            hdr = lst.columns.values
            hdr = delete(hdr, argwhere(hdr == 'bus'))
            vals = lst[hdr].values
            for i in range(len(lst)):
                obj = Battery()
                set_object_attributes(obj, hdr, vals[i, :])

                if 'battery_P_profiles' in data.keys():
                    val = data['battery_P_profiles'].values[:, i]
                    idx = data['battery_P_profiles'].index
                    # obj.Pprof = pd.DataFrame(data=val, index=idx)
                    obj.create_P_profile(index=idx, arr=val)

                if 'battery_Vset_profiles' in data.keys():
                    val = data['battery_Vset_profiles'].values[:, i]
                    idx = data['battery_Vset_profiles'].index
                    obj.Vsetprof = pd.DataFrame(data=val, index=idx)

                try:
                    bus = bus_dict[str(bus_from[i])]
                except KeyError as ex:
                    raise Exception(str(i) + ': Battery bus is not in the buses list.\n' + str(ex))

                if obj.name == 'batt':
                    obj.name += str(len(bus.batteries) + 1) + '@' + bus.name

                obj.bus = bus
                bus.batteries.append(obj)
        else:
            self.logger.append('No battery in the file!')

        # add the static generators ####################################################################################
        if 'static_generator' in data.keys():
            lst = data['static_generator']
            bus_from = lst['bus'].values
            hdr = lst.columns.values
            hdr = delete(hdr, argwhere(hdr == 'bus'))
            vals = lst[hdr].values
            for i in range(len(lst)):
                obj = StaticGenerator()
                set_object_attributes(obj, hdr, vals[i, :])

                if 'static_generator_Sprof' in data.keys():
                    val = data['static_generator_Sprof'].values[:, i]
                    idx = data['static_generator_Sprof'].index
                    obj.Sprof = pd.DataFrame(data=val, index=idx)

                try:
                    bus = bus_dict[str(bus_from[i])]
                except KeyError as ex:
                    raise Exception(str(i) + ': Static generator bus is not in the buses list.\n' + str(ex))

                if obj.name == 'StaticGen':
                    obj.name += str(len(bus.static_generators) + 1) + '@' + bus.name

                obj.bus = bus
                bus.static_generators.append(obj)
        else:
            self.logger.append('No static generator in the file!')

        # add the shunts ###############################################################################################
        if 'shunt' in data.keys():
            lst = data['shunt']
            bus_from = lst['bus'].values
            hdr = lst.columns.values
            hdr = delete(hdr, argwhere(hdr == 'bus'))
            vals = lst[hdr].values
            for i in range(len(lst)):
                obj = Shunt()
                set_object_attributes(obj, hdr, vals[i, :])

                if 'shunt_Y_profiles' in data.keys():
                    val = data['shunt_Y_profiles'].values[:, i]
                    idx = data['shunt_Y_profiles'].index
                    obj.Yprof = pd.DataFrame(data=val, index=idx)

                try:
                    bus = bus_dict[str(bus_from[i])]
                except KeyError as ex:
                    raise Exception(str(i) + ': Shunt bus is not in the buses list.\n' + str(ex))

                if obj.name == 'shunt':
                    obj.name += str(len(bus.shunts) + 1) + '@' + bus.name

                obj.bus = bus
                bus.shunts.append(obj)
        else:
            self.logger.append('No shunt in the file!')

        # Add the wires ################################################################################################
        if 'wires' in data.keys():
            lst = data['wires']
            hdr = lst.columns.values
            vals = lst.values
            for i in range(len(lst)):
                obj = Wire()
                set_object_attributes(obj, hdr, vals[i, :])
                self.add_wire(obj)
        else:
            self.logger.append('No wires in the file!')

        # Add the overhead_line_types ##################################################################################
        if 'overhead_line_types' in data.keys():
            lst = data['overhead_line_types']

            for tower_name in lst['tower_name'].unique():
                obj = Tower()
                vals = lst[lst['tower_name'] == tower_name].values

                # set the tower values
                set_object_attributes(obj, obj.edit_headers, vals[0, :])

                # add the wires
                for i in range(vals.shape[0]):
                    wire = Wire()
                    set_object_attributes(wire, obj.get_wire_properties(), vals[i, len(obj.edit_headers):])
                    obj.wires.append(wire)

                self.add_overhead_line(obj)
        else:
            self.logger.append('No overhead_line_types in the file!')

        # Add the wires ################################################################################################
        if 'underground_cable_types' in data.keys():
            lst = data['underground_cable_types']
            hdr = lst.columns.values
            vals = lst.values
            # for i in range(len(lst)):
            #     obj = UndergroundLineType()
            #     set_object_attributes(obj, hdr, vals[i, :])
            #     self.underground_cable_types.append(obj)
        else:
            self.logger.append('No underground_cable_types in the file!')

        # Add the sequence line types ##################################################################################
        if 'sequence_line_types' in data.keys():
            lst = data['sequence_line_types']
            hdr = lst.columns.values
            vals = lst.values
            for i in range(len(lst)):
                obj = SequenceLineType()
                set_object_attributes(obj, hdr, vals[i, :])
                self.add_sequence_line(obj)
        else:
            self.logger.append('No sequence_line_types in the file!')

        # Add the transformer types ####################################################################################
        if 'transformer_types' in data.keys():
            lst = data['transformer_types']
            hdr = lst.columns.values
            vals = lst.values
            for i in range(len(lst)):
                obj = TransformerType()
                set_object_attributes(obj, hdr, vals[i, :])
                self.add_transformer_type(obj)
        else:
            self.logger.append('No transformer_types in the file!')

        # Other actions ################################################################################################
        self.logger += self.apply_all_branch_types()

    def save_file(self, file_path):
        """
        Save File
        :param file_path: 
        :return: 
        """

        if file_path.endswith('.xlsx'):
            logger = self.save_excel(file_path)
        elif file_path.endswith('.json'):
            logger = self.save_json(file_path)
        elif file_path.endswith('.xml'):
            logger = self.save_cim(file_path)
        else:
            logger = list()
            logger.append('File path extension not understood\n' + file_path)

        return logger

    def save_excel(self, file_path):
        """
        Save the circuit information
        :param file_path: file path to save
        :return:
        """
        logger = list()

        dfs = dict()

        # configuration ################################################################################################
        obj = list()
        obj.append(['BaseMVA', self.Sbase])
        obj.append(['Version', 2])
        obj.append(['Name', self.name])
        obj.append(['Comments', self.comments])
        dfs['config'] = pd.DataFrame(data=obj, columns=['Property', 'Value'])

        # get the master time profile
        T = self.time_profile

        # buses ########################################################################################################
        obj = list()
        names_count = dict()
        headers = Bus().edit_headers
        if len(self.buses) > 0:
            for elm in self.buses:

                # check name: if the name is repeated, change it so that it is not
                if elm.name in names_count.keys():
                    names_count[elm.name] += 1
                    elm.name = elm.name + '_' + str(names_count[elm.name])
                else:
                    names_count[elm.name] = 1

                obj.append(elm.get_save_data())

            dta = array(obj).astype('str')
        else:
            dta = np.zeros((0, len(headers)))

        dfs['bus'] = pd.DataFrame(data=dta, columns=headers)

        # branches #####################################################################################################
        headers = Branch(None, None).edit_headers
        if len(self.branches) > 0:
            obj = list()
            for elm in self.branches:
                obj.append(elm.get_save_data())

            dta = array(obj).astype('str')
        else:
            dta = np.zeros((0, len(headers)))

        dfs['branch'] = pd.DataFrame(data=dta, columns=headers)

        # loads ########################################################################################################
        headers = Load().edit_headers
        loads = self.get_loads()
        if len(loads) > 0:
            obj = list()
            s_profiles = None
            i_profiles = None
            z_profiles = None
            hdr = list()
            for elm in loads:
                obj.append(elm.get_save_data())
                hdr.append(elm.name)
                if T is not None:
                    if s_profiles is None and elm.Sprof is not None:
                        s_profiles = elm.Sprof.values
                        i_profiles = elm.Iprof.values
                        z_profiles = elm.Zprof.values
                    else:
                        s_profiles = c_[s_profiles, elm.Sprof.values]
                        i_profiles = c_[i_profiles, elm.Iprof.values]
                        z_profiles = c_[z_profiles, elm.Zprof.values]

            dfs['load'] = pd.DataFrame(data=obj, columns=headers)

            if s_profiles is not None:
                dfs['load_Sprof'] = pd.DataFrame(data=s_profiles.astype('str'), columns=hdr, index=T)
                dfs['load_Iprof'] = pd.DataFrame(data=i_profiles.astype('str'), columns=hdr, index=T)
                dfs['load_Zprof'] = pd.DataFrame(data=z_profiles.astype('str'), columns=hdr, index=T)
        else:
            dfs['load'] = pd.DataFrame(data=np.zeros((0, len(headers))), columns=headers)

        # static generators ############################################################################################
        headers = StaticGenerator().edit_headers
        st_gen = self.get_static_generators()
        if len(st_gen) > 0:
            obj = list()
            hdr = list()
            s_profiles = None
            for elm in st_gen:
                obj.append(elm.get_save_data())
                hdr.append(elm.name)
                if T is not None:
                    if s_profiles is None and elm.Sprof is not None:
                        s_profiles = elm.Sprof.values
                    else:
                        s_profiles = c_[s_profiles, elm.Sprof.values]

            dfs['static_generator'] = pd.DataFrame(data=obj, columns=headers)

            if s_profiles is not None:
                dfs['static_generator_Sprof'] = pd.DataFrame(data=s_profiles.astype('str'), columns=hdr, index=T)
        else:
            dfs['static_generator'] = pd.DataFrame(data=np.zeros((0, len(headers))), columns=headers)

        # battery ######################################################################################################
        batteries = self.get_batteries()
        headers = Battery().edit_headers

        if len(batteries) > 0:
            obj = list()
            hdr = list()
            v_set_profiles = None
            p_profiles = None
            for elm in batteries:
                obj.append(elm.get_save_data())
                hdr.append(elm.name)
                if T is not None:
                    if p_profiles is None and elm.Pprof is not None:
                        p_profiles = elm.Pprof.values
                        v_set_profiles = elm.Vsetprof.values
                    else:
                        p_profiles = c_[p_profiles, elm.Pprof.values]
                        v_set_profiles = c_[v_set_profiles, elm.Vsetprof.values]
            dfs['battery'] = pd.DataFrame(data=obj, columns=headers)

            if p_profiles is not None:
                dfs['battery_Vset_profiles'] = pd.DataFrame(data=v_set_profiles, columns=hdr, index=T)
                dfs['battery_P_profiles'] = pd.DataFrame(data=p_profiles, columns=hdr, index=T)
        else:
            dfs['battery'] = pd.DataFrame(data=np.zeros((0, len(headers))), columns=headers)

        # controlled generator #########################################################################################
        con_gen = self.get_controlled_generators()
        headers = ControlledGenerator().edit_headers

        if len(con_gen) > 0:
            obj = list()
            hdr = list()
            v_set_profiles = None
            p_profiles = None
            for elm in con_gen:
                obj.append(elm.get_save_data())
                hdr.append(elm.name)
                if T is not None and elm.Pprof is not None:
                    if p_profiles is None:
                        p_profiles = elm.Pprof.values
                        v_set_profiles = elm.Vsetprof.values
                    else:
                        p_profiles = c_[p_profiles, elm.Pprof.values]
                        v_set_profiles = c_[v_set_profiles, elm.Vsetprof.values]

            dfs['controlled_generator'] = pd.DataFrame(data=obj, columns=headers)

            if p_profiles is not None:
                dfs['CtrlGen_Vset_profiles'] = pd.DataFrame(data=v_set_profiles, columns=hdr, index=T)
                dfs['CtrlGen_P_profiles'] = pd.DataFrame(data=p_profiles, columns=hdr, index=T)
        else:
            dfs['controlled_generator'] = pd.DataFrame(data=np.zeros((0, len(headers))), columns=headers)

        # shunt ########################################################################################################

        shunts = self.get_shunts()
        headers = Shunt().edit_headers

        if len(shunts) > 0:
            obj = list()
            hdr = list()
            y_profiles = None
            for elm in shunts:
                obj.append(elm.get_save_data())
                hdr.append(elm.name)
                if T is not None:
                    if y_profiles is None and elm.Yprof.values is not None:
                        y_profiles = elm.Yprof.values
                    else:
                        y_profiles = c_[y_profiles, elm.Yprof.values]

            dfs['shunt'] = pd.DataFrame(data=obj, columns=headers)

            if y_profiles is not None:
                dfs['shunt_Y_profiles'] = pd.DataFrame(data=y_profiles.astype(str), columns=hdr, index=T)
        else:

            dfs['shunt'] = pd.DataFrame(data=np.zeros((0, len(headers))), columns=headers)

        # wires ########################################################################################################

        elements = self.wire_types
        headers = Wire(name='', xpos=0, ypos=0, gmr=0, r=0, x=0, phase=0).edit_headers

        if len(elements) > 0:
            obj = list()
            for elm in elements:
                obj.append(elm.get_save_data())

            dfs['wires'] = pd.DataFrame(data=obj, columns=headers)
        else:
            dfs['wires'] = pd.DataFrame(data=np.zeros((0, len(headers))), columns=headers)

        # overhead cable types ######################################################################################

        elements = self.overhead_line_types
        headers = Tower().get_save_headers()

        if len(elements) > 0:
            obj = list()
            for elm in elements:
                elm.get_save_data(dta_list=obj)

            dfs['overhead_line_types'] = pd.DataFrame(data=obj, columns=headers)
        else:
            dfs['overhead_line_types'] = pd.DataFrame(data=np.zeros((0, len(headers))), columns=headers)

        # underground cable types ######################################################################################

        elements = self.underground_cable_types
        headers = UndergroundLineType().edit_headers

        if len(elements) > 0:
            obj = list()
            for elm in elements:
                obj.append(elm.get_save_data())

            dfs['underground_cable_types'] = pd.DataFrame(data=obj, columns=headers)
        else:
            dfs['underground_cable_types'] = pd.DataFrame(data=np.zeros((0, len(headers))), columns=headers)

        # sequence line types ##########################################################################################

        elements = self.sequence_line_types
        headers = SequenceLineType().edit_headers

        if len(elements) > 0:
            obj = list()
            hdr = list()
            for elm in elements:
                obj.append(elm.get_save_data())

            dfs['sequence_line_types'] = pd.DataFrame(data=obj, columns=headers)
        else:
            dfs['sequence_line_types'] = pd.DataFrame(data=np.zeros((0, len(headers))), columns=headers)

        # transformer types ############################################################################################

        elements = self.transformer_types
        headers = TransformerType().edit_headers

        if len(elements) > 0:
            obj = list()
            hdr = list()
            for elm in elements:
                obj.append(elm.get_save_data())

            dfs['transformer_types'] = pd.DataFrame(data=obj, columns=headers)
        else:
            dfs['transformer_types'] = pd.DataFrame(data=np.zeros((0, len(headers))), columns=headers)

        # flush-save ###################################################################################################
        writer = pd.ExcelWriter(file_path)
        for key in dfs.keys():
            dfs[key].to_excel(writer, key)

        writer.save()

        return logger

    def save_json(self, file_path):
        """
        
        :param file_path: 
        :return: 
        """

        from GridCal.Engine.Importers.JSON_parser import save_json_file
        logger = save_json_file(file_path, self)
        return logger

    def save_cim(self, file_path):
        """

        :param file_path:
        :return:
        """

        from GridCal.Engine.Importers.CIM import CIMExport

        cim = CIMExport(self)

        cim.save(file_name=file_path)

        return cim.logger

    def save_calculation_objects(self, file_path):
        """
        Save all the calculation objects of all the grids
        Args:
            file_path: path to file

        Returns:

        """
        writer = pd.ExcelWriter(file_path)

        for c, circuit in enumerate(self.circuits):

            for elm_type in circuit.power_flow_input.available_structures:

                name = elm_type + '_' + str(c)
                df = circuit.power_flow_input.get_structure(elm_type).astype(str)
                df.to_excel(writer, name)

        writer.save()

    def compile(self, use_opf_vals=False, dispatch_storage=False):
        """
        Divide the grid into the different possible grids
        @return:
        """

        logger = list()

        n = len(self.buses)
        m = len(self.branches)
        self.power_flow_input = PowerFlowInput(n, m)

        self.time_series_input = TimeSeriesInput()

        self.graph = nx.Graph()

        self.circuits = list()

        self.has_time_series = True

        self.bus_names = zeros(n, dtype=object)
        self.branch_names = zeros(m, dtype=object)

        # create bus dictionary
        for i in range(n):
            self.bus_dictionary[self.buses[i]] = i
            self.bus_names[i] = self.buses[i].name

        # Compile the branches
        for i in range(m):
            self.branch_names[i] = self.branches[i].name
            if self.branches[i].active:
                if self.branches[i].bus_from.active and self.branches[i].bus_to.active:
                    f = self.bus_dictionary[self.branches[i].bus_from]
                    t = self.bus_dictionary[self.branches[i].bus_to]
                    # Add graph edge (automatically adds the vertices)
                    self.graph.add_edge(f, t, length=self.branches[i].R)
                    self.branch_dictionary[self.branches[i]] = i

        # Split the graph into islands
        islands = [list(isl) for isl in connected_components(self.graph)]

        isl_idx = 0
        for island in islands:

            # Convert island to dictionary
            isl_dict = dict()
            for idx in range(len(island)):
                isl_dict[island[idx]] = idx

            # create circuit of the island
            circuit = Circuit(name='Island ' + str(isl_idx))

            # Set buses of the island
            circuit.buses = [self.buses[b] for b in island]
            circuit.bus_original_idx = island

            # set branches of the island
            for i in range(m):
                f = self.bus_dictionary[self.branches[i].bus_from]
                t = self.bus_dictionary[self.branches[i].bus_to]
                if f in island and t in island:
                    # Copy the branch into a new
                    branch = self.branches[i].copy()
                    # Add the branch to the circuit
                    circuit.branches.append(branch)
                    circuit.branch_original_idx.append(i)

            circuit.compile(self.time_profile, use_opf_vals=use_opf_vals, dispatch_storage=dispatch_storage, logger=logger)

            # initialize the multi circuit power flow inputs (for later use in displays and such)
            self.power_flow_input.set_from(circuit.power_flow_input,
                                           circuit.bus_original_idx,
                                           circuit.branch_original_idx)

            # initialize the multi circuit time series inputs (for later use in displays and such)
            self.time_series_input.apply_from_island(circuit.time_series_input,
                                                     circuit.bus_original_idx,
                                                     circuit.branch_original_idx,
                                                     n, m)

            self.circuits.append(circuit)

            self.has_time_series = self.has_time_series and circuit.time_series_input.valid

            isl_idx += 1

        return logger

    def create_profiles(self, steps, step_length, step_unit, time_base: datetime = datetime.now()):
        """
        Set the default profiles in all the objects enabled to have profiles
        Args:
            steps: Number of time steps
            step_length: time length (1, 2, 15, ...)
            step_unit: unit of the time step
            time_base: Date to start from
        """

        index = [None] * steps
        for i in range(steps):
            if step_unit == 'h':
                index[i] = time_base + timedelta(hours=i * step_length)
            elif step_unit == 'm':
                index[i] = time_base + timedelta(minutes=i * step_length)
            elif step_unit == 's':
                index[i] = time_base + timedelta(seconds=i * step_length)

        self.format_profiles(index)

    def format_profiles(self, index):
        """
        Format the pandas profiles in place using a time index
        Args:
            index: Time profile
        """

        self.time_profile = array(index)

        for bus in self.buses:

            for elm in bus.loads:
                elm.create_profiles(index)

            for elm in bus.static_generators:
                elm.create_profiles(index)

            for elm in bus.controlled_generators:
                elm.create_profiles(index)

            for elm in bus.batteries:
                elm.create_profiles(index)

            for elm in bus.shunts:
                elm.create_profiles(index)

    def get_node_elements_by_type(self, element_type):
        """
        Get set of elements and their parent nodes
        Args:
            element_type: String {'Load', 'StaticGenerator', 'ControlledGenerator', 'Battery', 'Shunt'}

        Returns: List of elements, list of matching parent buses
        """
        elements = list()
        parent_buses = list()

        if element_type == 'Load':
            for bus in self.buses:
                for elm in bus.loads:
                    elements.append(elm)
                    parent_buses.append(bus)

        elif element_type == 'StaticGenerator':
            for bus in self.buses:
                for elm in bus.static_generators:
                    elements.append(elm)
                    parent_buses.append(bus)

        elif element_type == 'ControlledGenerator':
            for bus in self.buses:
                for elm in bus.controlled_generators:
                    elements.append(elm)
                    parent_buses.append(bus)

        elif element_type == 'Battery':
            for bus in self.buses:
                for elm in bus.batteries:
                    elements.append(elm)
                    parent_buses.append(bus)

        elif element_type == 'Shunt':
            for bus in self.buses:
                for elm in bus.shunts:
                    elements.append(elm)
                    parent_buses.append(bus)

        return elements, parent_buses

    def set_power(self, S):
        """
        Set the power array in the circuits
        @param S: Array of power values in MVA for all the nodes in all the islands
        """
        for circuit_island in self.circuits:
            idx = circuit_island.bus_original_idx  # get the buses original indexing in the island
            circuit_island.power_flow_input.Sbus = S[idx]  # set the values

    def add_bus(self, obj: Bus):
        """
        Add bus keeping track of it as object
        @param obj:
        """
        self.buses.append(obj)

    def delete_bus(self, obj: Bus):
        """
        Remove bus
        @param obj: Bus object
        """

        # remove associated branches in reverse order
        for i in range(len(self.branches) - 1, -1, -1):
            if self.branches[i].bus_from == obj or self.branches[i].bus_to == obj:
                self.branches.pop(i)

        # remove the bus itself
        self.buses.remove(obj)

    def add_branch(self, obj: Branch):
        """
        Add a branch object to the circuit
        @param obj: Branch object
        """
        self.branches.append(obj)

    def delete_branch(self, obj: Branch):
        """
        Delete a branch object from the circuit
        @param obj:
        """
        self.branches.remove(obj)

    def add_load(self, bus: Bus, api_obj=None):
        """
        Add load object to a bus
        Args:
            bus: Bus object
            api_obj: Load object
        """
        if api_obj is None:
            api_obj = Load()
        api_obj.bus = bus

        if self.time_profile is not None:
            api_obj.create_profiles(self.time_profile)

        if api_obj.name == 'Load':
            api_obj.name += '@' + bus.name

        bus.loads.append(api_obj)

        return api_obj

    def add_controlled_generator(self, bus: Bus, api_obj=None):
        """
        Add controlled generator to a bus
        Args:
            bus: Bus object
            api_obj: ControlledGenerator object
        """
        if api_obj is None:
            api_obj = ControlledGenerator()
        api_obj.bus = bus

        if self.time_profile is not None:
            api_obj.create_profiles(self.time_profile)

        bus.controlled_generators.append(api_obj)

        return api_obj

    def add_static_generator(self, bus: Bus, api_obj=None):
        """
        Add a static generator object to a bus
        Args:
            bus: Bus object to add it to
            api_obj: StaticGenerator object
        """
        if api_obj is None:
            api_obj = StaticGenerator()
        api_obj.bus = bus

        if self.time_profile is not None:
            api_obj.create_profiles(self.time_profile)

        bus.static_generators.append(api_obj)

        return api_obj

    def add_battery(self, bus: Bus, api_obj=None):
        """
        Add battery object to a bus
        Args:
            bus: Bus object to add it to
            api_obj: Battery object to add it to
        """
        if api_obj is None:
            api_obj = Battery()
        api_obj.bus = bus

        if self.time_profile is not None:
            api_obj.create_profiles(self.time_profile)

        bus.batteries.append(api_obj)

        return api_obj

    def add_shunt(self, bus: Bus, api_obj=None):
        """
        Add shunt object to a bus
        Args:
            bus: Bus object to add it to
            api_obj: Shunt object
        """
        if api_obj is None:
            api_obj = Shunt()
        api_obj.bus = bus

        if self.time_profile is not None:
            api_obj.create_profiles(self.time_profile)

        bus.shunts.append(api_obj)

        return api_obj

    def add_wire(self, obj: Wire):
        """
        Add wire object
        :param obj: Wire object
        """
        self.wire_types.append(obj)

    def delete_wire(self, i):
        """
        Remove wire
        :param i: index
        """
        self.wire_types.pop(i)

    def add_overhead_line(self, obj: Tower):
        """
        Add overhead line
        :param obj: Tower object
        """
        self.overhead_line_types.append(obj)

    def delete_overhead_line(self, i):

        self.overhead_line_types.pop(i)

    def add_underground_line(self, obj: UndergroundLineType):

        self.underground_cable_types.append(obj)

    def delete_underground_line(self, i):

        self.underground_cable_types.pop(i)

    def add_sequence_line(self, obj: SequenceLineType):

        self.sequence_line_types.append(obj)

    def delete_sequence_line(self, i):

        self.sequence_line_types.pop(i)

    def add_transformer_type(self, obj: TransformerType):

        self.transformer_types.append(obj)

    def delete_transformer_type(self, i):

        self.transformer_types.pop(i)

    def apply_all_branch_types(self):
        """
        Apply all the branch types
        """
        logger = list()
        for branch in self.branches:
            branch.apply_type(branch.type_obj, self.Sbase, logger=logger)

        return logger

    def plot_graph(self, ax=None):
        """
        Plot the grid
        @param ax: Matplotlib axis object
        @return: Nothing
        """
        if ax is None:
            fig = plt.figure()
            ax = fig.add_subplot(111)

        nx.draw_spring(self.graph, ax=ax)

    def export_pf(self, file_name):
        """
        Export power flow results to file
        :param file_name: Excel file name
        :return: Nothing
        """

        if self.power_flow_results is not None:
            df_bus, df_branch = self.power_flow_results.export_all()

            df_bus.index = self.bus_names
            df_branch.index = self.branch_names

            writer = pd.ExcelWriter(file_name)
            df_bus.to_excel(writer, 'Bus results')
            df_branch.to_excel(writer, 'Branch results')
            writer.save()
        else:
            raise Exception('There are no power flow results!')

    def export_profiles(self, file_name):
        """
        Export object profiles to file
        :param file_name: Excel file name
        :return: Nothing
        """

        if self.time_profile is not None:

            # collect data
            P = list()
            Q = list()
            Ir = list()
            Ii = list()
            G = list()
            B = list()
            P_gen = list()
            V_gen = list()
            E_batt = list()

            load_names = list()
            gen_names = list()
            bat_names = list()

            for bus in self.buses:

                for elm in bus.loads:
                    load_names.append(elm.name)
                    P.append(elm.Sprof.values.real[:, 0])
                    Q.append(elm.Sprof.values.imag[:, 0])

                    Ir.append(elm.Iprof.values.real[:, 0])
                    Ii.append(elm.Iprof.values.imag[:, 0])

                    G.append(elm.Zprof.values.real[:, 0])
                    B.append(elm.Zprof.values.imag[:, 0])

                for elm in bus.controlled_generators:
                    gen_names.append(elm.name)

                    P_gen.append(elm.Pprof.values[:, 0])
                    V_gen.append(elm.Vsetprof.values[:, 0])

                for elm in bus.batteries:
                    bat_names.append(elm.name)
                    gen_names.append(elm.name)
                    P_gen.append(elm.Pprof.values[:, 0])
                    V_gen.append(elm.Vsetprof.values[:, 0])
                    E_batt.append(elm.energy_array.values[:, 0])

            # form DataFrames
            P = pd.DataFrame(data=np.array(P).transpose(), index=self.time_profile, columns=load_names)
            Q = pd.DataFrame(data=np.array(Q).transpose(), index=self.time_profile, columns=load_names)
            Ir = pd.DataFrame(data=np.array(Ir).transpose(), index=self.time_profile, columns=load_names)
            Ii = pd.DataFrame(data=np.array(Ii).transpose(), index=self.time_profile, columns=load_names)
            G = pd.DataFrame(data=np.array(G).transpose(), index=self.time_profile, columns=load_names)
            B = pd.DataFrame(data=np.array(B).transpose(), index=self.time_profile, columns=load_names)
            P_gen = pd.DataFrame(data=np.array(P_gen).transpose(), index=self.time_profile, columns=gen_names)
            V_gen = pd.DataFrame(data=np.array(V_gen).transpose(), index=self.time_profile, columns=gen_names)
            E_batt = pd.DataFrame(data=np.array(E_batt).transpose(), index=self.time_profile, columns=bat_names)

            writer = pd.ExcelWriter(file_name)
            P.to_excel(writer, 'P loads')
            Q.to_excel(writer, 'Q loads')

            Ir.to_excel(writer, 'Ir loads')
            Ii.to_excel(writer, 'Ii loads')

            G.to_excel(writer, 'G loads')
            B.to_excel(writer, 'B loads')

            P_gen.to_excel(writer, 'P generators')
            V_gen.to_excel(writer, 'V generators')

            E_batt.to_excel(writer, 'Energy batteries')
            writer.save()
        else:
            raise Exception('There are no time series!')

    def copy(self):
        """
        Returns a deep (true) copy of this circuit
        @return:
        """

        cpy = MultiCircuit()

        cpy.name = self.name

        bus_dict = dict()
        for bus in self.buses:
            bus_cpy = bus.copy()
            bus_dict[bus] = bus_cpy
            cpy.add_bus(bus_cpy)

        for branch in self.branches:
            cpy.add_branch(branch.copy(bus_dict))

        cpy.time_profile = self.time_profile

        return cpy

    def dispatch(self):
        """
        Dispatch either load or generation using a simple equalised share rule of the shedding to be done
        @return: Nothing
        """
        if self.power_flow_input is not None:

            # get the total power balance
            balance = abs(self.power_flow_input.Sbus.sum())

            if balance > 0:  # more generation than load, dispatch generation
                Gmax = 0
                Lt = 0
                for bus in self.buses:
                    for load in bus.loads:
                        Lt += abs(load.S)
                    for gen in bus.controlled_generators:
                        Gmax += abs(gen.Snom)

                # reassign load
                factor = Lt / Gmax
                print('Decreasing generation by ', factor * 100, '%')
                for bus in self.buses:
                    for gen in bus.controlled_generators:
                        gen.P *= factor

            elif balance < 0:  # more load than generation, dispatch load

                Gmax = 0
                Lt = 0
                for bus in self.buses:
                    for load in bus.loads:
                        Lt += abs(load.S)
                    for gen in bus.controlled_generators:
                        Gmax += abs(gen.P + 1j * gen.Qmax)

                # reassign load
                factor = Gmax / Lt
                print('Decreasing load by ', factor * 100, '%')
                for bus in self.buses:
                    for load in bus.loads:
                        load.S *= factor

            else:  # nothing to do
                pass

        else:
            warn('The grid must be compiled before dispatching it')

    def set_state(self, t):
        """
        Set the profiles state at the index t as the default values
        :param t:
        :return:
        """
        for bus in self.buses:
            bus.set_state(t)


########################################################################################################################
# Power flow classes
########################################################################################################################


class PowerFlowOptions:

    def __init__(self, solver_type: SolverType = SolverType.NR, aux_solver_type: SolverType = SolverType.HELM,
                 verbose=False, robust=False, initialize_with_existing_solution=True,
                 tolerance=1e-6, max_iter=25, control_q=True, multi_core=True, dispatch_storage=False):
        """
        Power flow execution options
        @param solver_type:
        @param aux_solver_type:
        @param verbose:
        @param robust:
        @param initialize_with_existing_solution:
        @param dispatch_storage:
        @param tolerance:
        @param max_iter:
        @param control_q:
        """
        self.solver_type = solver_type

        self.auxiliary_solver_type = aux_solver_type

        self.tolerance = tolerance

        self.max_iter = max_iter

        self.control_Q = control_q

        self.verbose = verbose

        self.robust = robust

        self.initialize_with_existing_solution = initialize_with_existing_solution

        self.multi_thread = multi_core

        self.dispatch_storage = dispatch_storage


class PowerFlowInput:

    def __init__(self, n, m):
        """
        Power Flow study input values
        @param n: Number of buses
        @param m: Number of branches
        """
        self.n = n

        self.m = m

        # Array of integer values representing the buses types
        self.types = zeros(n, dtype=int)

        self.ref = None

        self.pv = None

        self.pq = None

        self.sto = None

        self.pqpv = None

        # Branch admittance matrix with the from buses
        self.Yf = lil_matrix((m, n), dtype=complex)

        # Branch admittance matrix with the to buses
        self.Yt = lil_matrix((m, n), dtype=complex)

        # Array with the 'from' index of the from bus of each branch
        self.F = zeros(m, dtype=int)

        # Array with the 'to' index of the from bus of each branch
        self.T = zeros(m, dtype=int)

        # array to store a 1 for the active branches
        self.active_branches = zeros(m, dtype=int)

        # Full admittance matrix (will be converted to sparse)
        self.Ybus = lil_matrix((n, n), dtype=complex)

        # Full impedance matrix (will be computed upon requirement ad the inverse of Ybus)
        self.Zbus = None

        # Admittance matrix of the series elements (will be converted to sparse)
        self.Yseries = lil_matrix((n, n), dtype=complex)

        # Admittance matrix of the shunt elements (actually it is only the diagonal, so let's make it a vector)
        self.Yshunt = zeros(n, dtype=complex)

        # Jacobian matrix 1 for the fast-decoupled power flow
        self.B1 = lil_matrix((n, n), dtype=double)

        # Jacobian matrix 2 for the fast-decoupled power flow
        self.B2 = lil_matrix((n, n), dtype=double)

        # Array of line-line nominal voltages of the buses
        self.Vnom = zeros(n)

        # Currents at the buses array
        self.Ibus = zeros(n, dtype=complex)

        # Powers at the buses array
        self.Sbus = zeros(n, dtype=complex)

        # Voltages at the buses array
        self.Vbus = zeros(n, dtype=complex)

        self.Vmin = zeros(n, dtype=double)

        self.Vmax = zeros(n, dtype=double)

        self.Qmin = ones(n, dtype=double) * -9999

        self.Qmax = ones(n, dtype=double) * 9999

        self.branch_rates = zeros(m)

        self.bus_names = zeros(n, dtype=object)

        self.available_structures = ['Vbus', 'Sbus', 'Ibus', 'Ybus', 'Yshunt', 'Yseries', 'Types', 'Jacobian']

    def compile(self):
        """
        Make the matrices sparse
        Create the ref, pv and pq lists
        @return:
        """
        self.Yf = csc_matrix(self.Yf)
        self.Yt = csc_matrix(self.Yt)
        self.Ybus = csc_matrix(self.Ybus)
        self.Yseries = csc_matrix(self.Yseries)
        self.B1 = csc_matrix(self.B1)
        self.B2 = csc_matrix(self.B2)
        # self.Yshunt = sparse(self.Yshunt)  No need to make it sparse, it is a vector already
        # compile the types lists from the types vector
        self.compile_types()

    def mismatch(self, V, Sbus):
        """
        Compute the power flow mismatch
        @param V: Voltage array (calculated)
        @param Sbus: Power array (especified)
        @return: mismatch of the computed solution
        """
        Scalc = V * conj(self.Ybus * V)
        mis = Scalc - Sbus  # compute the mismatch
        F = r_[mis[self.pv].real,
               mis[self.pq].real,
               mis[self.pq].imag]

        # check tolerance
        normF = linalg.norm(F, Inf)

        return normF

    def compile_types(self, types_new=None):
        """
        Compile the types
        @return:
        """
        if types_new is not None:
            self.types = types_new.copy()
        self.pq = where(self.types == BusMode.PQ.value[0])[0]
        self.pv = where(self.types == BusMode.PV.value[0])[0]
        self.ref = where(self.types == BusMode.REF.value[0])[0]
        self.sto = where(self.types == BusMode.STO_DISPATCH.value)[0]

        if len(self.ref) == 0:  # there is no slack!

            if len(self.pv) == 0:  # there are no pv neither -> blackout grid

                warn('There are no slack nodes selected')

            else:  # select the first PV generator as the slack

                mx = max(self.Sbus[self.pv])
                if mx > 0:
                    # find the generator that is injecting the most
                    i = where(self.Sbus == mx)[0][0]

                else:
                    # all the generators are injecting zero, pick the first pv
                    i = self.pv[0]

                # delete the selected pv bus from the pv list and put it in the slack list
                self.pv = delete(self.pv, where(self.pv == i)[0])
                self.ref = [i]
                # print('Setting bus', i, 'as slack')

            self.ref = ndarray.flatten(array(self.ref))
            self.types[self.ref] = BusMode.REF.value[0]
        else:
            pass  # no problem :)

        self.pqpv = r_[self.pq, self.pv]
        self.pqpv.sort()
        pass

    def set_from(self, obj, bus_idx, br_idx):
        """
        Copy data from other PowerFlowInput object
        @param obj: PowerFlowInput instance
        @param bus_idx: original bus indices
        @param br_idx: original branch indices
        @return:
        """
        self.types[bus_idx] = obj.types

        self.bus_names[bus_idx] = obj.bus_names

        # self.ref = None
        #
        # self.pv = None
        #
        # self.pq = None
        #
        # self.sto = None

        # Branch admittance matrix with the from buses
        self.Yf[br_idx, :][:, bus_idx] = obj.Yf.todense()

        # Branch admittance matrix with the to buses
        self.Yt[br_idx, :][:, bus_idx] = obj.Yt.todense()

        # Array with the 'from' index of the from bus of each branch
        self.F[br_idx] = obj.F

        # Array with the 'to' index of the from bus of each branch
        self.T[br_idx] = obj.T

        # array to store a 1 for the active branches
        self.active_branches[br_idx] = obj.active_branches

        # Full admittance matrix (will be converted to sparse)
        self.Ybus[bus_idx, :][:, bus_idx] = obj.Ybus.todense()

        # Admittance matrix of the series elements (will be converted to sparse)
        self.Yseries[bus_idx, :][:, bus_idx] = obj.Yseries.todense()

        # Admittance matrix of the shunt elements (will be converted to sparse)
        self.Yshunt[bus_idx] = obj.Yshunt

        # Currents at the buses array
        self.Ibus[bus_idx] = obj.Ibus

        # Powers at the buses array
        self.Sbus[bus_idx] = obj.Sbus

        # Voltages at the buses array
        self.Vbus[bus_idx] = obj.Vbus

        self.Vmin[bus_idx] = obj.Vmin

        self.Vmax[bus_idx] = obj.Vmax

        # self.Qmin = ones(n, dtype=double) * -9999
        #
        # self.Qmax = ones(n, dtype=double) * 9999

        self.branch_rates[br_idx] = obj.branch_rates

        self.compile()

    def get_structure(self, structure_type):
        """
        Get a DataFrame with the input
        Args:
            structure_type: 'Vbus', 'Sbus', 'Ibus', 'Ybus', 'Yshunt', 'Yseries', 'Types'

        Returns: Pandas DataFrame
        """

        if structure_type == 'Vbus':

            df = pd.DataFrame(data=self.Vbus, columns=['Voltage (p.u.)'], index=self.bus_names)

        elif structure_type == 'Sbus':
            df = pd.DataFrame(data=self.Sbus, columns=['Power (p.u.)'], index=self.bus_names)

        elif structure_type == 'Ibus':
            df = pd.DataFrame(data=self.Ibus, columns=['Current (p.u.)'], index=self.bus_names)

        elif structure_type == 'Ybus':
            df = pd.DataFrame(data=self.Ybus.toarray(), columns=self.bus_names, index=self.bus_names)

        elif structure_type == 'Yshunt':
            df = pd.DataFrame(data=self.Yshunt, columns=['Shunt admittance (p.u.)'], index=self.bus_names)

        elif structure_type == 'Yseries':
            df = pd.DataFrame(data=self.Yseries.toarray(), columns=self.bus_names, index=self.bus_names)

        elif structure_type == 'Types':
            df = pd.DataFrame(data=self.types, columns=['Bus types'], index=self.bus_names)

        elif structure_type == 'Jacobian':

            J = Jacobian(self.Ybus, self.Vbus, self.Ibus, self.pq, self.pqpv)

            """
            J11 = dS_dVa[array([pvpq]).T, pvpq].real
            J12 = dS_dVm[array([pvpq]).T, pq].real
            J21 = dS_dVa[array([pq]).T, pvpq].imag
            J22 = dS_dVm[array([pq]).T, pq].imag
            """
            npq = len(self.pq)
            npv = len(self.pv)
            npqpv = npq + npv
            cols = ['dS/dVa'] * npqpv + ['dS/dVm'] * npq
            rows = cols
            df = pd.DataFrame(data=J.toarray(), columns=cols, index=rows)

        else:

            raise Exception('PF input: structure type not found')

        return df

    def copy(self):

        cpy = PowerFlowInput(self.n, self.m)

        cpy.types = self.types.copy()

        cpy.ref = self.ref.copy()

        cpy.pv = self.pv.copy()

        cpy.pq = self.pq.copy()

        cpy.sto = self.sto.copy()

        cpy.pqpv = self.pqpv.copy()

        # Branch admittance matrix with the from buses
        cpy.Yf = self.Yf.copy()

        # Branch admittance matrix with the to buses
        cpy.Yt = self.Yt.copy()

        # Array with the 'from' index of the from bus of each branch
        cpy.F = self.F.copy()

        # Array with the 'to' index of the from bus of each branch
        cpy.T = self.T.copy()

        # array to store a 1 for the active branches
        cpy.active_branches = self.active_branches.copy()

        # Full admittance matrix (will be converted to sparse)
        cpy.Ybus = self.Ybus.copy()

        # Full impedance matrix (will be computed upon requirement ad the inverse of Ybus)
        # self.Zbus = None

        # Admittance matrix of the series elements (will be converted to sparse)
        cpy.Yseries = self.Yseries.copy()

        # Admittance matrix of the shunt elements (actually it is only the diagonal, so let's make it a vector)
        cpy.Yshunt = self.Yshunt.copy()

        # Jacobian matrix 1 for the fast-decoupled power flow
        cpy.B1 = self.B1.copy()

        # Jacobian matrix 2 for the fast-decoupled power flow
        cpy.B2 = self.B2.copy()

        # Array of line-line nominal voltages of the buses
        cpy.Vnom = self.Vnom.copy()

        # Currents at the buses array
        cpy.Ibus = self.Ibus.copy()

        # Powers at the buses array
        cpy.Sbus = self.Sbus.copy()

        # Voltages at the buses array
        cpy.Vbus = self.Vbus.copy()

        cpy.Vmin = self.Vmin.copy()

        cpy.Vmax = self.Vmax.copy()

        cpy.Qmin = self.Qmin.copy()

        cpy.Qmax = self.Qmax.copy()

        cpy.branch_rates = self.branch_rates.copy()

        cpy.bus_names = self.bus_names.copy()

        cpy.available_structures = self.available_structures.copy()

        return cpy


class PowerFlowResults:

    def __init__(self, Sbus=None, voltage=None, Sbranch=None, Ibranch=None, loading=None, losses=None, error=None,
                 converged=None, Qpv=None, inner_it=None, outer_it=None, elapsed=None, methods=None):
        """

        @param voltage: Voltages array (p.u.)
        @param Sbranch: Branches power array (MVA)
        @param Ibranch: Branches current array (p.u.)
        @param loading: Branches loading array (p.u.)
        @param losses: Branches losses array (MW)
        @param error: power flow error value
        @param converged: converged (True / False)
        @param Qpv: Reactive power at the PV nodes array (p.u.)
        """
        self.Sbus = Sbus

        self.voltage = voltage

        self.Sbranch = Sbranch

        self.Ibranch = Ibranch

        self.loading = loading

        self.losses = losses

        self.error = error

        self.converged = converged

        self.Qpv = Qpv

        self.overloads = None

        self.overvoltage = None

        self.undervoltage = None

        self.overloads_idx = None

        self.overvoltage_idx = None

        self.undervoltage_idx = None

        self.buses_useful_for_storage = None

        self.available_results = ['Bus voltage',
                                  # 'Bus voltage (polar)',
                                  'Branch power', 'Branch current',
                                  'Branch_loading', 'Branch losses']

        self.plot_bars_limit = 100

        self.inner_iterations = inner_it

        self.outer_iterations = outer_it

        self.elapsed = elapsed

        self.methods = methods

    def copy(self):
        """
        Return a copy of this
        @return:
        """
        return PowerFlowResults(Sbus=self.Sbus, voltage=self.voltage, Sbranch=self.Sbranch,
                                Ibranch=self.Ibranch, loading=self.loading,
                                losses=self.losses, error=self.error,
                                converged=self.converged, Qpv=self.Qpv, inner_it=self.inner_iterations,
                                outer_it=self.outer_iterations, elapsed=self.elapsed, methods=self.methods)

    def initialize(self, n, m):
        """
        Initialize the arrays
        @param n: number of buses
        @param m: number of branches
        @return:
        """
        self.Sbus = zeros(n, dtype=complex)

        self.voltage = zeros(n, dtype=complex)

        self.overvoltage = zeros(n, dtype=complex)

        self.undervoltage = zeros(n, dtype=complex)

        self.Sbranch = zeros(m, dtype=complex)

        self.Ibranch = zeros(m, dtype=complex)

        self.loading = zeros(m, dtype=complex)

        self.losses = zeros(m, dtype=complex)

        self.overloads = zeros(m, dtype=complex)

        self.error = list()

        self.converged = list()

        self.buses_useful_for_storage = list()

        self.plot_bars_limit = 100

        self.inner_iterations = list()

        self.outer_iterations = list()

        self.elapsed = list()

        self.methods = list()

    def apply_from_island(self, results, b_idx, br_idx):
        """
        Apply results from another island circuit to the circuit results represented here
        @param results: PowerFlowResults
        @param b_idx: bus original indices
        @param br_idx: branch original indices
        @return:
        """
        self.Sbus[b_idx] = results.Sbus

        self.voltage[b_idx] = results.voltage

        # self.overvoltage[b_idx] = results.overvoltage

        # self.undervoltage[b_idx] = results.undervoltage

        self.Sbranch[br_idx] = results.Sbranch

        self.Ibranch[br_idx] = results.Ibranch

        self.loading[br_idx] = results.loading

        self.losses[br_idx] = results.losses

        # self.overloads[br_idx] = results.overloads

        # if results.error > self.error:
        self.error.append(results.error)

        self.converged.append(results.converged)

        self.inner_iterations.append(results.inner_iterations)

        self.outer_iterations.append(results.outer_iterations)

        self.elapsed.append(results.elapsed)

        self.methods.append(results.methods)

        # self.converged = self.converged and results.converged

        # if results.buses_useful_for_storage is not None:
        #     self.buses_useful_for_storage = b_idx[results.buses_useful_for_storage]

    def check_limits(self, inputs: PowerFlowInput, wo=1, wv1=1, wv2=1):
        """
        Check the grid violations
        @param inputs: PowerFlowInput object
        @return: summation of the deviations
        """
        # branches: Returns the loading rate when greater than 1 (nominal), zero otherwise
        br_idx = where(self.loading > 1)[0]
        bb_f = inputs.F[br_idx]
        bb_t = inputs.T[br_idx]
        self.overloads = self.loading[br_idx]

        # Over and under voltage values in the indices where it occurs
        vo_idx = where(self.voltage > inputs.Vmax)[0]
        self.overvoltage = (self.voltage - inputs.Vmax)[vo_idx]
        vu_idx = where(self.voltage < inputs.Vmin)[0]
        self.undervoltage = (inputs.Vmin - self.voltage)[vu_idx]

        self.overloads_idx = br_idx

        self.overvoltage_idx = vo_idx

        self.undervoltage_idx = vu_idx

        self.buses_useful_for_storage = list(set(r_[vo_idx, vu_idx, bb_f, bb_t]))

        return abs(wo * sum(self.overloads) + wv1 * sum(self.overvoltage) + wv2 * sum(self.undervoltage))

    def get_convergence_report(self):

        res = 'converged' + str(self.converged)

        res += '\n\tinner_iterations: ' + str(self.inner_iterations)

        res += '\n\touter_iterations: ' + str(self.outer_iterations)

        res += '\n\terror: ' + str(self.error)

        res += '\n\telapsed: ' + str(self.elapsed)

        res += '\n\tmethods: ' + str(self.methods)

        return res

    def plot(self, result_type, ax=None, indices=None, names=None):
        """
        Plot the results
        Args:
            result_type:
            ax:
            indices:
            names:

        Returns:

        """

        if ax is None:
            fig = plt.figure()
            ax = fig.add_subplot(111)

        if indices is None and names is not None:
            indices = array(range(len(names)))

        if len(indices) > 0:
            labels = names[indices]
            y_label = ''
            title = ''
            polar = False
            if result_type == 'Bus voltage':
                y = self.voltage[indices]
                y_label = '(p.u.)'
                title = 'Bus voltage '
                polar = False

            if result_type == 'Bus voltage (polar)':
                y = self.voltage[indices]
                y_label = '(p.u.)'
                title = 'Bus voltage '
                polar = True

            elif result_type == 'Branch power':
                y = self.Sbranch[indices]
                y_label = '(MVA)'
                title = 'Branch power '
                polar = False

            elif result_type == 'Branch current':
                y = self.Ibranch[indices]
                y_label = '(p.u.)'
                title = 'Branch current '
                polar = False

            elif result_type == 'Branch_loading':
                y = self.loading[indices] * 100
                y_label = '(%)'
                title = 'Branch loading '
                polar = False

            elif result_type == 'Branch losses':
                y = self.losses[indices]
                y_label = '(MVA)'
                title = 'Branch losses '
                polar = False

            else:
                pass

            # plot
            df = pd.DataFrame(data=y, index=labels, columns=[result_type])
            if len(df.columns) < self.plot_bars_limit:
                df.abs().plot(ax=ax, kind='bar')
            else:
                df.abs().plot(ax=ax, legend=False, linewidth=LINEWIDTH)
            ax.set_ylabel(y_label)
            ax.set_title(title)

            return df

        else:
            return None

    def export_all(self):
        """
        Exports all the results to DataFrames
        :return: Bus results, Branch reuslts
        """

        # buses results
        vm = np.abs(self.voltage)
        va = np.angle(self.voltage)
        vr = self.voltage.real
        vi = self.voltage.imag
        bus_data = c_[vr, vi, vm, va]
        bus_cols = ['Real voltage (p.u.)', 'Imag Voltage (p.u.)', 'Voltage module (p.u.)', 'Voltage angle (rad)']
        df_bus = pd.DataFrame(data=bus_data, columns=bus_cols)

        # branch results
        sr = self.Sbranch.real
        si = self.Sbranch.imag
        sm = np.abs(self.Sbranch)
        ld = np.abs(self.loading)
        ls = np.abs(self.losses)

        branch_data = c_[sr, si, sm, ld, ls]
        branch_cols = ['Real power (MW)', 'Imag power (MVAr)', 'Power module (MVA)', 'Loading(%)', 'Losses (MVA)']
        df_branch = pd.DataFrame(data=branch_data, columns=branch_cols)

        return df_bus, df_branch


class PowerFlowMP:
    """
    Power flow without QT to use with multi processing
    """
    def __init__(self, grid: MultiCircuit, options: PowerFlowOptions):
        """
        PowerFlow class constructor
        @param grid: MultiCircuit Object
        """

        # Grid to run a power flow in
        self.grid = grid

        # Options to use
        self.options = options

        self.results = None

        self.last_V = None

        self.__cancel__ = False

    @staticmethod
    def compile_types(Sbus, types=None):
        """
        Compile the types
        @return:
        """

        pq = where(types == BusMode.PQ.value[0])[0]
        pv = where(types == BusMode.PV.value[0])[0]
        ref = where(types == BusMode.REF.value[0])[0]
        sto = where(types == BusMode.STO_DISPATCH.value)[0]

        if len(ref) == 0:  # there is no slack!

            if len(pv) == 0:  # there are no pv neither -> blackout grid

                warn('There are no slack nodes selected')

            else:  # select the first PV generator as the slack

                mx = max(Sbus[pv])
                if mx > 0:
                    # find the generator that is injecting the most
                    i = where(Sbus == mx)[0][0]

                else:
                    # all the generators are injecting zero, pick the first pv
                    i = pv[0]

                # delete the selected pv bus from the pv list and put it in the slack list
                pv = delete(pv, where(pv == i)[0])
                ref = [i]
                # print('Setting bus', i, 'as slack')

            ref = ndarray.flatten(array(ref))
            types[ref] = BusMode.REF.value[0]
        else:
            pass  # no problem :)

        pqpv = r_[pq, pv]
        pqpv.sort()

        return ref, pq, pv, pqpv

    def single_power_flow(self, circuit: Circuit, solver_type: SolverType, voltage_solution, Sbus, Ibus):
        """
        Run a power flow simulation for a single circuit
        @param circuit:
        @param solver_type
        @param voltage_solution
        @return:
        """

        original_types = circuit.power_flow_input.types.copy()
        ref, pq, pv, pqpv = self.compile_types(Sbus, original_types)

        any_control_issue = True  # guilty assumption...

        control_max_iter = 10

        inner_it = list()
        outer_it = 0
        elapsed = list()
        methods = list()
        converged_lst = list()
        errors = list()
        it = list()
        el = list()

        while any_control_issue and outer_it < control_max_iter:

            if len(circuit.power_flow_input.ref) == 0:
                voltage_solution = zeros(len(Sbus), dtype=complex)
                normF = 0
                Scalc = Sbus.copy()
                any_control_issue = False
                converged = True
                warn('Not solving power flow because there is no slack bus')
            else:
                # type HELM
                if solver_type == SolverType.HELM:
                    methods.append(SolverType.HELM)
                    voltage_solution, converged, normF, Scalc, it, el = helm(Vbus=voltage_solution,
                                                                             Sbus=Sbus,
                                                                             Ybus=circuit.power_flow_input.Ybus,
                                                                             pq=pq,
                                                                             pv=pv,
                                                                             ref=ref,
                                                                             pqpv=pqpv,
                                                                             tol=self.options.tolerance,
                                                                             max_coefficient_count=self.options.max_iter)

                # type DC
                elif solver_type == SolverType.DC:
                    methods.append(SolverType.DC)
                    voltage_solution, converged, normF, Scalc, it, el = dcpf(Ybus=circuit.power_flow_input.Ybus,
                                                                             Sbus=Sbus,
                                                                             Ibus=Ibus,
                                                                             V0=voltage_solution,
                                                                             ref=ref,
                                                                             pvpq=pqpv,
                                                                             pq=pq,
                                                                             pv=pv)

                # LAC PF
                elif solver_type == SolverType.LACPF:
                    methods.append(SolverType.LACPF)

                    voltage_solution, converged, normF, Scalc, it, el = lacpf(Y=circuit.power_flow_input.Ybus,
                                                                              Ys=circuit.power_flow_input.Yseries,
                                                                              S=Sbus,
                                                                              I=Ibus,
                                                                              Vset=voltage_solution,
                                                                              pq=pq,
                                                                              pv=pv)

                # Levenberg-Marquardt
                elif solver_type == SolverType.LM:
                    methods.append(SolverType.LM)
                    voltage_solution, converged, normF, Scalc, it, el = LevenbergMarquardtPF(
                        Ybus=circuit.power_flow_input.Ybus,
                        Sbus=Sbus,
                        V0=voltage_solution,
                        Ibus=Ibus,
                        pv=pv,
                        pq=pq,
                        tol=self.options.tolerance,
                        max_it=self.options.max_iter)

                # Fast decoupled
                elif solver_type == SolverType.FASTDECOUPLED:
                    methods.append(SolverType.FASTDECOUPLED)
                    voltage_solution, converged, normF, Scalc, it, el = FDPF(Vbus=voltage_solution,
                                                                             Sbus=Sbus,
                                                                             Ibus=Ibus,
                                                                             Ybus=circuit.power_flow_input.Ybus,
                                                                             B1=circuit.power_flow_input.B1,
                                                                             B2=circuit.power_flow_input.B2,
                                                                             pq=pq,
                                                                             pv=pv,
                                                                             pqpv=pqpv,
                                                                             tol=self.options.tolerance,
                                                                             max_it=self.options.max_iter)

                # Newton-Raphson
                elif solver_type == SolverType.NR:
                    methods.append(SolverType.NR)

                    # Solve NR with the linear AC solution
                    voltage_solution, converged, normF, Scalc, it, el = NR_LS(Ybus=circuit.power_flow_input.Ybus,
                                                                              Sbus=Sbus,
                                                                              V0=voltage_solution,
                                                                              Ibus=Ibus,
                                                                              pv=pv,
                                                                              pq=pq,
                                                                              tol=self.options.tolerance,
                                                                              max_it=self.options.max_iter)

                # Newton-Raphson-Iwamoto
                elif solver_type == SolverType.IWAMOTO:
                    methods.append(SolverType.IWAMOTO)
                    voltage_solution, converged, normF, Scalc, it, el = IwamotoNR(Ybus=circuit.power_flow_input.Ybus,
                                                                                  Sbus=Sbus,
                                                                                  V0=voltage_solution,
                                                                                  Ibus=Ibus,
                                                                                  pv=pv,
                                                                                  pq=pq,
                                                                                  tol=self.options.tolerance,
                                                                                  max_it=self.options.max_iter,
                                                                                  robust=True)

                # Newton-Raphson in current equations
                elif solver_type == SolverType.NRI:
                    methods.append(SolverType.NRI)
                    # NR_I_LS(Ybus, Sbus_sp, V0, Ibus_sp, pv, pq, tol, max_it
                    voltage_solution, converged, normF, Scalc, it, el = NR_I_LS(Ybus=circuit.power_flow_input.Ybus,
                                                                                Sbus_sp=Sbus,
                                                                                V0=voltage_solution,
                                                                                Ibus_sp=Ibus,
                                                                                pv=pv,
                                                                                pq=pq,
                                                                                tol=self.options.tolerance,
                                                                                max_it=self.options.max_iter)

                # for any other method, for now, do a LM
                else:
                    methods.append(SolverType.LM)
                    voltage_solution, converged, \
                    normF, Scalc, it, el = LevenbergMarquardtPF(Ybus=circuit.power_flow_input.Ybus,
                                                                Sbus=Sbus,
                                                                V0=voltage_solution,
                                                                Ibus=Ibus,
                                                                pv=pv,
                                                                pq=pq,
                                                                tol=self.options.tolerance,
                                                                max_it=self.options.max_iter)

                if converged:
                    # Check controls
                    if self.options.control_Q:
                        voltage_solution, \
                        Qnew, \
                        types_new, \
                        any_control_issue = self.switch_logic(V=voltage_solution,
                                                              Vset=abs(voltage_solution),
                                                              Q=Scalc.imag,
                                                              Qmax=circuit.power_flow_input.Qmax,
                                                              Qmin=circuit.power_flow_input.Qmin,
                                                              types=circuit.power_flow_input.types,
                                                              original_types=original_types,
                                                              verbose=self.options.verbose)
                        if any_control_issue:
                            # voltage_solution = Vnew
                            Sbus = Sbus.real + 1j * Qnew
                            ref, pq, pv, pqpv = self.compile_types(Sbus, types_new)
                        else:
                            if self.options.verbose:
                                print('Controls Ok')

                    else:
                        # did not check Q limits
                        any_control_issue = False
                else:
                    any_control_issue = False

            # increment the inner iterations counter
            inner_it.append(it)

            # increment the outer control iterations counter
            outer_it += 1

            # add the time taken by the solver in this iteration
            elapsed.append(el)

            # append loop error
            errors.append(normF)

            # append converged
            converged_lst.append(bool(converged))

        # revert the types to the original
        # ref, pq, pv, pqpv = self.compile_types(original_types)

        # Compute the branches power and the slack buses power
        Sbranch, Ibranch, loading, losses, Sbus = self.power_flow_post_process(circuit=circuit, V=voltage_solution)

        # voltage, Sbranch, loading, losses, error, converged, Qpv
        results = PowerFlowResults(Sbus=Sbus,
                                   voltage=voltage_solution,
                                   Sbranch=Sbranch,
                                   Ibranch=Ibranch,
                                   loading=loading,
                                   losses=losses,
                                   error=errors,
                                   converged=converged_lst,
                                   Qpv=None,
                                   inner_it=inner_it,
                                   outer_it=outer_it,
                                   elapsed=elapsed,
                                   methods=methods)

        return results

    @staticmethod
    def power_flow_post_process(circuit: Circuit, V, only_power=False):
        """
        Compute the power flows trough the branches
        @param circuit: instance of Circuit
        @param V: Voltage solution array for the circuit buses
        @param only_power: compute only the power injection
        @return: Sbranch (MVA), Ibranch (p.u.), loading (p.u.), losses (MVA), Sbus(MVA)
        """
        # Compute the slack and pv buses power
        Sbus = circuit.power_flow_input.Sbus

        vd = circuit.power_flow_input.ref
        pv = circuit.power_flow_input.pv

        # power at the slack nodes
        Sbus[vd] = V[vd] * conj(circuit.power_flow_input.Ybus[vd, :][:, :].dot(V))

        # Reactive power at the pv nodes
        P = Sbus[pv].real
        Q = (V[pv] * conj(circuit.power_flow_input.Ybus[pv, :][:, :].dot(V))).imag
        Sbus[pv] = P + 1j * Q  # keep the original P injection and set the calculated reactive power

        if not only_power:
            # Branches current, loading, etc
            If = circuit.power_flow_input.Yf * V
            It = circuit.power_flow_input.Yt * V
            Sf = V[circuit.power_flow_input.F] * conj(If)
            St = V[circuit.power_flow_input.T] * conj(It)

            # Branch losses in MVA
            losses = (Sf + St) * circuit.Sbase

            # Branch current in p.u.
            Ibranch = maximum(If, It)

            # Branch power in MVA
            Sbranch = maximum(Sf, St) * circuit.Sbase

            # Branch loading in p.u.
            loading = Sbranch / (circuit.power_flow_input.branch_rates + 1e-9)

            return Sbranch, Ibranch, loading, losses, Sbus

        else:
            no_val = zeros(len(circuit.branches), dtype=complex)
            return no_val, no_val, no_val, no_val, Sbus

    @staticmethod
    def switch_logic(V, Vset, Q, Qmax, Qmin, types, original_types, verbose):
        """
        Change the buses type in order to control the generators reactive power
        @param pq: array of pq indices
        @param pv: array of pq indices
        @param ref: array of pq indices
        @param V: array of voltages (all buses)
        @param Vset: Array of set points (all buses)
        @param Q: Array of reactive power (all buses)
        @param types: Array of types (all buses)
        @param original_types: Types as originally intended (all buses)
        @param verbose: output messages via the console
        @return:
            Vnew: New voltage values
            Qnew: New reactive power values
            types_new: Modified types array
            any_control_issue: Was there any control issue?
        """

        '''
        ON PV-PQ BUS TYPE SWITCHING LOGIC IN POWER FLOW COMPUTATION
        Jinquan Zhao

        1) Bus i is a PQ bus in the previous iteration and its
        reactive power was fixed at its lower limit:

        If its voltage magnitude Vi ≥ Viset, then

            it is still a PQ bus at current iteration and set Qi = Qimin .

            If Vi < Viset , then

                compare Qi with the upper and lower limits.

                If Qi ≥ Qimax , then
                    it is still a PQ bus but set Qi = Qimax .
                If Qi ≤ Qimin , then
                    it is still a PQ bus and set Qi = Qimin .
                If Qimin < Qi < Qi max , then
                    it is switched to PV bus, set Vinew = Viset.

        2) Bus i is a PQ bus in the previous iteration and
        its reactive power was fixed at its upper limit:

        If its voltage magnitude Vi ≤ Viset , then:
            bus i still a PQ bus and set Q i = Q i max.

            If Vi > Viset , then

                Compare between Qi and its upper/lower limits

                If Qi ≥ Qimax , then
                    it is still a PQ bus and set Q i = Qimax .
                If Qi ≤ Qimin , then
                    it is still a PQ bus but let Qi = Qimin in current iteration.
                If Qimin < Qi < Qimax , then
                    it is switched to PV bus and set Vinew = Viset

        3) Bus i is a PV bus in the previous iteration.

        Compare Q i with its upper and lower limits.

        If Qi ≥ Qimax , then
            it is switched to PQ and set Qi = Qimax .
        If Qi ≤ Qimin , then
            it is switched to PQ and set Qi = Qimin .
        If Qi min < Qi < Qimax , then
            it is still a PV bus.
        '''
        if verbose:
            print('Control logic')

        n = len(V)
        Vm = abs(V)
        Qnew = Q.copy()
        Vnew = V.copy()
        types_new = types.copy()
        any_control_issue = False
        for i in range(n):

            if types[i] == BusMode.REF.value[0]:
                pass

            elif types[i] == BusMode.PQ.value[0] and original_types[i] == BusMode.PV.value[0]:

                if Vm[i] != Vset[i]:

                    if Q[i] >= Qmax[i]:  # it is still a PQ bus but set Qi = Qimax .
                        Qnew[i] = Qmax[i]

                    elif Q[i] <= Qmin[i]:  # it is still a PQ bus and set Qi = Qimin .
                        Qnew[i] = Qmin[i]

                    else:  # switch back to PV, set Vinew = Viset.
                        if verbose:
                            print('Bus', i, ' switched back to PV')
                        types_new[i] = BusMode.PV.value[0]
                        Vnew[i] = complex(Vset[i], 0)

                    any_control_issue = True

                else:
                    pass  # The voltages are equal

            elif types[i] == BusMode.PV.value[0]:

                if Q[i] >= Qmax[i]:  # it is switched to PQ and set Qi = Qimax .
                    if verbose:
                        print('Bus', i, ' switched to PQ: Q', Q[i], ' Qmax:', Qmax[i])
                    types_new[i] = BusMode.PQ.value[0]
                    Qnew[i] = Qmax[i]
                    any_control_issue = True

                elif Q[i] <= Qmin[i]:  # it is switched to PQ and set Qi = Qimin .
                    if verbose:
                        print('Bus', i, ' switched to PQ: Q', Q[i], ' Qmin:', Qmin[i])
                    types_new[i] = BusMode.PQ.value[0]
                    Qnew[i] = Qmin[i]
                    any_control_issue = True

                else:  # it is still a PV bus.
                    pass

            else:
                pass

        return Vnew, Qnew, types_new, any_control_issue

    def run(self, store_in_island=False):
        """
        Pack run_pf for the QThread
        :return:
        """
        # print('PowerFlow at ', self.grid.name)
        n = len(self.grid.buses)
        m = len(self.grid.branches)
        results = PowerFlowResults()
        results.initialize(n, m)
        # self.progress_signal.emit(0.0)
        Sbase = self.grid.Sbase

        for circuit in self.grid.circuits:
            Vbus = circuit.power_flow_input.Vbus
            Sbus = circuit.power_flow_input.Sbus
            Ibus = circuit.power_flow_input.Ibus

            # run circuit power flow
            res = self.run_pf(circuit, Vbus, Sbus, Ibus)

            circuit.power_flow_results = res

            # merge the results from this island
            results.apply_from_island(res,
                                      circuit.bus_original_idx,
                                      circuit.branch_original_idx)

        self.last_V = results.voltage  # done inside single_power_flow

        # check the limits
        # sum_dev = results.check_limits(self.grid.power_flow_input)

        self.results = results

        return results

    def run_pf(self, circuit: Circuit, Vbus, Sbus, Ibus):
        """
        Run a power flow for a circuit
        @return:
        """

        # Run the power flow
        # results = self.single_power_flow(circuit=circuit,
        #                                  solver_type=self.options.solver_type,
        #                                  voltage_solution=Vbus,
        #                                  Sbus=Sbus,
        #                                  Ibus=Ibus)

        # Retry with another solver

        if self.options.auxiliary_solver_type is not None:
            solvers = [self.options.solver_type,
                       SolverType.IWAMOTO,
                       SolverType.FASTDECOUPLED,
                       SolverType.LM,
                       SolverType.LACPF]
        else:
            # No retry selected
            solvers = [self.options.solver_type]

        # set worked to false to enter in the loop
        worked = False



        if not worked:

            k = 0
            methods = list()
            inner_it = list()
            elapsed = list()
            errors = list()
            converged_lst = list()
            outer_it = 0
            while k < len(solvers) and not worked:

                # get the solver
                solver = solvers[k]

                print('Trying', solver)

                # set the initial voltage
                V0 = Vbus.copy()

                # run power flow
                results = self.single_power_flow(circuit=circuit,
                                                 solver_type=solver,
                                                 voltage_solution=V0,
                                                 Sbus=Sbus,
                                                 Ibus=Ibus)

                # did it worked?
                worked = np.all(results.converged)

                # record the solver steps
                methods += results.methods
                inner_it += results.inner_iterations
                outer_it += results.outer_iterations
                elapsed += results.elapsed
                errors += results.error
                converged_lst += results.converged

                k += 1

            if not worked:
                print('Did not converge, even after retry!, Error:', results.error)
        else:
            # the original solver worked
            pass

        # set the total process variables:
        results.methods = methods
        results.inner_iterations = inner_it
        results.outer_iterations = outer_it
        results.elapsed = elapsed
        results.error = errors
        results.converged = converged_lst

            # check the power flow limits
        results.check_limits(circuit.power_flow_input)

        return results

    def cancel(self):
        self.__cancel__ = True


def power_flow_worker(t, options: PowerFlowOptions, circuit: Circuit, Vbus, Sbus, Ibus, return_dict):
    """
    Power flow worker to schedule parallel power flows
    :param t: execution index
    :param options: power flow options
    :param circuit: circuit
    :param Vbus: Voltages to initialize
    :param Sbus: Power injections
    :param Ibus: Current injections
    :param return_dict: parallel module dictionary in wich to return the values
    :return:
    """

    instance = PowerFlowMP(None, options)
    return_dict[t] = instance.run_pf(circuit, Vbus, Sbus, Ibus)


def power_flow_worker_args(args):
    """
    Power flow worker to schedule parallel power flows

    args -> t, options: PowerFlowOptions, circuit: Circuit, Vbus, Sbus, Ibus, return_dict


    :param t: execution index
    :param options: power flow options
    :param circuit: circuit
    :param Vbus: Voltages to initialize
    :param Sbus: Power injections
    :param Ibus: Current injections
    :param return_dict: parallel module dictionary in wich to return the values
    :return:
    """
    t, options, circuit, Vbus, Sbus, Ibus, return_dict = args
    instance = PowerFlowMP(None, options)
    return_dict[t] = instance.run_pf(circuit, Vbus, Sbus, Ibus)


class PowerFlow(QRunnable):
    """
    Power flow wrapper to use with Qt
    """

    def __init__(self, grid: MultiCircuit, options: PowerFlowOptions):
        """
        PowerFlow class constructor
        @param grid: MultiCircuit Object
        """
        QRunnable.__init__(self)

        # Grid to run a power flow in
        self.grid = grid

        # Options to use
        self.options = options

        self.results = None

        self.pf = PowerFlowMP(grid, options)

        self.__cancel__ = False

    def run(self):
        """
        Pack run_pf for the QThread
        :return: 
        """

        results = self.pf.run(store_in_island=True)
        self.results = results
        self.grid.power_flow_results = results

    def run_pf(self, circuit: Circuit, Vbus, Sbus, Ibus):
        """
        Run a power flow for every circuit
        @return:
        """

        return self.pf.run_pf(circuit, Vbus, Sbus, Ibus)

    def cancel(self):
        self.__cancel__ = True


########################################################################################################################
# Short circuit classes
########################################################################################################################


class ShortCircuitOptions:

    def __init__(self, bus_index, verbose=False):
        """

        Args:
            bus_index: indices of the short circuited buses
            zf: fault impedance
        """
        self.bus_index = bus_index

        self.verbose = verbose


class ShortCircuitResults(PowerFlowResults):

    def __init__(self, Sbus=None, voltage=None, Sbranch=None, Ibranch=None, loading=None, losses=None, SCpower=None,
                 error=None, converged=None, Qpv=None):

        """

        Args:
            Sbus:
            voltage:
            Sbranch:
            Ibranch:
            loading:
            losses:
            SCpower:
            error:
            converged:
            Qpv:
        """
        PowerFlowResults.__init__(self, Sbus=Sbus, voltage=voltage, Sbranch=Sbranch, Ibranch=Ibranch,
                                  loading=loading, losses=losses, error=error, converged=converged, Qpv=Qpv)

        self.short_circuit_power = SCpower

        self.available_results = ['Bus voltage', 'Branch power', 'Branch current', 'Branch_loading', 'Branch losses',
                                  'Bus short circuit power']

    def copy(self):
        """
        Return a copy of this
        @return:
        """
        return ShortCircuitResults(Sbus=self.Sbus, voltage=self.voltage, Sbranch=self.Sbranch,
                                   Ibranch=self.Ibranch, loading=self.loading,
                                   losses=self.losses, SCpower=self.short_circuit_power, error=self.error,
                                   converged=self.converged, Qpv=self.Qpv)

    def initialize(self, n, m):
        """
        Initialize the arrays
        @param n: number of buses
        @param m: number of branches
        @return:
        """
        self.Sbus = zeros(n, dtype=complex)

        self.voltage = zeros(n, dtype=complex)

        self.short_circuit_power = zeros(n, dtype=complex)

        self.overvoltage = zeros(n, dtype=complex)

        self.undervoltage = zeros(n, dtype=complex)

        self.Sbranch = zeros(m, dtype=complex)

        self.Ibranch = zeros(m, dtype=complex)

        self.loading = zeros(m, dtype=complex)

        self.losses = zeros(m, dtype=complex)

        self.overloads = zeros(m, dtype=complex)

        self.error = 0

        self.converged = True

        self.buses_useful_for_storage = list()

    def apply_from_island(self, results, b_idx, br_idx):
        """
        Apply results from another island circuit to the circuit results represented here
        @param results: PowerFlowResults
        @param b_idx: bus original indices
        @param br_idx: branch original indices
        @return:
        """
        self.Sbus[b_idx] = results.Sbus

        self.voltage[b_idx] = results.voltage

        self.short_circuit_power[b_idx] = results.short_circuit_power

        self.overvoltage[b_idx] = results.overvoltage

        self.undervoltage[b_idx] = results.undervoltage

        self.Sbranch[br_idx] = results.Sbranch

        self.Ibranch[br_idx] = results.Ibranch

        self.loading[br_idx] = results.loading

        self.losses[br_idx] = results.losses

        self.overloads[br_idx] = results.overloads

        if results.error > self.error:
            self.error = results.error

        self.converged = self.converged and results.converged

        if results.buses_useful_for_storage is not None:
            self.buses_useful_for_storage = b_idx[results.buses_useful_for_storage]

    def plot(self, result_type, ax=None, indices=None, names=None):
        """
        Plot the results
        Args:
            result_type:
            ax:
            indices:
            names:

        Returns:

        """

        if ax is None:
            fig = plt.figure()
            ax = fig.add_subplot(111)

        if indices is None:
            indices = array(range(len(names)))

        if len(indices) > 0:
            labels = names[indices]
            ylabel = ''
            title = ''
            if result_type == 'Bus voltage':
                y = self.voltage[indices]
                ylabel = '(p.u.)'
                title = 'Bus voltage '

            elif result_type == 'Branch power':
                y = self.Sbranch[indices]
                ylabel = '(MVA)'
                title = 'Branch power '

            elif result_type == 'Branch current':
                y = self.Ibranch[indices]
                ylabel = '(p.u.)'
                title = 'Branch current '

            elif result_type == 'Branch_loading':
                y = self.loading[indices] * 100
                ylabel = '(%)'
                title = 'Branch loading '

            elif result_type == 'Branch losses':
                y = self.losses[indices]
                ylabel = '(MVA)'
                title = 'Branch losses '

            elif result_type == 'Bus short circuit power':
                y = self.short_circuit_power[indices]
                ylabel = '(MVA)'
                title = 'Bus short circuit power'
            else:
                pass

            df = pd.DataFrame(data=y, index=labels, columns=[result_type])
            df.abs().plot(ax=ax, kind='bar', linewidth=LINEWIDTH)
            ax.set_ylabel(ylabel)
            ax.set_title(title)

            return df

        else:
            return None


class ShortCircuit(QRunnable):
    # progress_signal = pyqtSignal(float)
    # progress_text = pyqtSignal(str)
    # done_signal = pyqtSignal()

    def __init__(self, grid: MultiCircuit, options: ShortCircuitOptions, pf_results: PowerFlowResults):
        """
        PowerFlow class constructor
        @param grid: MultiCircuit Object
        """
        QRunnable.__init__(self)

        # Grid to run a power flow in
        self.grid = grid

        # power flow results
        self.pf_results = pf_results

        # Options to use
        self.options = options

        # compile the buses short circuit impedance array
        n = len(self.grid.buses)
        self.Zf = zeros(n, dtype=complex)
        for i in range(n):
            self.Zf[i] = self.grid.buses[i].Zf

        self.results = None

        self.__cancel__ = False

    def single_short_circuit(self, circuit: Circuit, Vpf):
        """
        Run a power flow simulation for a single circuit
        @param circuit:
        @param Vpf: Power flow voltage
        @return: short circuit results
        """
        # compute Zbus if needed
        if circuit.power_flow_input.Zbus is None:
            # is dense, so no need to store it as sparse
            circuit.power_flow_input.Zbus = inv(circuit.power_flow_input.Ybus).toarray()

        # Compute the short circuit
        V, SCpower = short_circuit_3p(bus_idx=self.options.bus_index,
                                      Zbus=circuit.power_flow_input.Zbus,
                                      Vbus=Vpf,
                                      Zf=self.Zf, baseMVA=circuit.Sbase)

        # Compute the branches power
        Sbranch, Ibranch, loading, losses = self.compute_branch_results(circuit=circuit, V=V)

        # voltage, Sbranch, loading, losses, error, converged, Qpv
        results = ShortCircuitResults(Sbus=circuit.power_flow_input.Sbus,
                                      voltage=V,
                                      Sbranch=Sbranch,
                                      Ibranch=Ibranch,
                                      loading=loading,
                                      losses=losses,
                                      SCpower=SCpower,
                                      error=0,
                                      converged=True,
                                      Qpv=None)

        return results

    @staticmethod
    def compute_branch_results(circuit: Circuit, V):
        """
        Compute the power flows trough the branches
        @param circuit: instance of Circuit
        @param V: Voltage solution array for the circuit buses
        @return: Sbranch, Ibranch, loading, losses
        """
        If = circuit.power_flow_input.Yf * V
        It = circuit.power_flow_input.Yt * V
        Sf = V[circuit.power_flow_input.F] * conj(If)
        St = V[circuit.power_flow_input.T] * conj(It)
        losses = Sf - St
        Ibranch = maximum(If, It)
        Sbranch = maximum(Sf, St)
        loading = Sbranch * circuit.Sbase / circuit.power_flow_input.branch_rates

        # idx = where(abs(loading) == inf)[0]
        # loading[idx] = 9999

        return Sbranch, Ibranch, loading, losses

    def run(self):
        """
        Run a power flow for every circuit
        @return:
        """
        # print('Short circuit at ', self.grid.name)
        # self.progress_signal.emit(0.0)

        n = len(self.grid.buses)
        m = len(self.grid.branches)
        results = ShortCircuitResults()  # yes, reuse this class
        results.initialize(n, m)
        k = 0
        for circuit in self.grid.circuits:
            if self.options.verbose:
                print('Solving ' + circuit.name)

            circuit.short_circuit_results = self.single_short_circuit(circuit=circuit,
                                                                      Vpf=self.pf_results.voltage[circuit.bus_original_idx])
            results.apply_from_island(circuit.short_circuit_results,
                                      circuit.bus_original_idx,
                                      circuit.branch_original_idx)

            # self.progress_signal.emit((k+1) / len(self.grid.circuits))
            k += 1

        self.results = results
        self.grid.short_circuit_results = results

    def cancel(self):
        self.__cancel__ = True


########################################################################################################################
# Time series classes
########################################################################################################################


class TimeSeriesInput:

    def __init__(self, s_profile: pd.DataFrame = None, i_profile: pd.DataFrame = None, y_profile: pd.DataFrame = None):
        """
        Time series input
        @param s_profile: DataFrame with the profile of the injected power at the buses
        @param i_profile: DataFrame with the profile of the injected current at the buses
        @param y_profile: DataFrame with the profile of the shunt admittance at the buses
        """

        # master time array. All the profiles must match its length
        self.time_array = None

        self.Sprof = s_profile
        self.Iprof = i_profile
        self.Yprof = y_profile

        # Array of load admittances (shunt)
        self.Y = None

        # Array of load currents
        self.I = None

        # Array of aggregated bus power (loads, generators, storage, etc...)
        self.S = None

        # is this timeSeriesInput valid? typically it is valid after compiling it
        self.valid = False

    def compile(self):
        """
        Generate time-consistent arrays
        @return:
        """
        cols = list()
        self.valid = False
        merged = None
        for p in [self.Sprof, self.Iprof, self.Yprof]:
            if p is None:
                cols.append(None)
            else:
                if merged is None:
                    merged = p
                else:
                    merged = pd.concat([merged, p], axis=1)
                cols.append(p.columns)
                self.valid = True

        # by merging there could have been time inconsistencies that would produce NaN
        # to solve it we "interpolate" by replacing the NaN by the nearest value
        if merged is not None:
            merged.interpolate(method='nearest', axis=0, inplace=True)

            t, n = merged.shape

            # pick the merged series time
            self.time_array = merged.index.values

            # Array of aggregated bus power (loads, generators, storage, etc...)
            if cols[0] is not None:
                self.S = merged[cols[0]].values
            else:
                self.S = zeros((t, n), dtype=complex)

            # Array of load currents
            if cols[1] is not None:
                self.I = merged[cols[1]].values
            else:
                self.I = zeros((t, n), dtype=complex)

            # Array of load admittances (shunt)
            if cols[2] is not None:
                self.Y = merged[cols[2]].values
            else:
                self.Y = zeros((t, n), dtype=complex)

    def get_at(self, t):
        """
        Returns the necessary values
        @param t: time index
        @return:
        """
        return self.Y[t, :], self.I[t, :], self.S[t, :]

    def get_from_buses(self, bus_idx):
        """

        @param bus_idx:
        @return:
        """
        ts = TimeSeriesInput()
        ts.S = self.S[:, bus_idx]
        ts.I = self.I[:, bus_idx]
        ts.Y = self.Y[:, bus_idx]
        ts.valid = True
        return ts

    def apply_from_island(self, res, bus_original_idx, branch_original_idx, nbus_full, nbranch_full):
        """

        :param res: TimeSeriesInput
        :param bus_original_idx:
        :param branch_original_idx:
        :param nbus_full:
        :param nbranch_full:
        :return:
        """

        if res is not None:
            if self.Sprof is None:
                self.time_array = res.time_array
                # t = len(self.time_array)
                self.Sprof = pd.DataFrame()  # zeros((t, nbus_full), dtype=complex)
                self.Iprof = pd.DataFrame()  # zeros((t, nbranch_full), dtype=complex)
                self.Yprof = pd.DataFrame()  # zeros((t, nbus_full), dtype=complex)

            self.Sprof[res.Sprof.columns.values] = res.Sprof
            self.Iprof[res.Iprof.columns.values] = res.Iprof
            self.Yprof[res.Yprof.columns.values] = res.Yprof

    def copy(self):

        cpy = TimeSeriesInput()

        # master time array. All the profiles must match its length
        cpy.time_array = self.time_array

        cpy.Sprof = self.Sprof.copy()
        cpy.Iprof = self.Iprof.copy()
        cpy.Yprof = self.Yprof.copy()

        # Array of load admittances (shunt)
        cpy.Y = self.Y.copy()

        # Array of load currents
        cpy.I = self.I.copy()

        # Array of aggregated bus power (loads, generators, storage, etc...)
        cpy.S = self.S.copy()

        # is this timeSeriesInput valid? typically it is valid after compiling it
        cpy.valid = self.valid

        return cpy


class TimeSeriesResults(PowerFlowResults):

    def __init__(self, n, m, nt, start, end, time=None):
        """
        TimeSeriesResults constructor
        @param n: number of buses
        @param m: number of branches
        @param nt: number of time steps
        """
        PowerFlowResults.__init__(self)

        self.nt = nt
        self.m = m
        self.n = n
        self.start = start
        self.end = end

        self.time = time

        if nt > 0:
            self.voltage = zeros((nt, n), dtype=complex)

            self.Sbranch = zeros((nt, m), dtype=complex)

            self.Ibranch = zeros((nt, m), dtype=complex)

            self.loading = zeros((nt, m), dtype=complex)

            self.losses = zeros((nt, m), dtype=complex)

            self.error = zeros(nt)

            self.converged = ones(nt, dtype=bool)  # guilty assumption

            # self.Qpv = Qpv

            self.overloads = [None] * nt

            self.overvoltage = [None] * nt

            self.undervoltage = [None] * nt

            self.overloads_idx = [None] * nt

            self.overvoltage_idx = [None] * nt

            self.undervoltage_idx = [None] * nt

            self.buses_useful_for_storage = [None] * nt

        else:
            self.voltage = None

            self.Sbranch = None

            self.Ibranch = None

            self.loading = None

            self.losses = None

            self.error = None

            self.converged = None

            # self.Qpv = Qpv

            self.overloads = None

            self.overvoltage = None

            self.undervoltage = None

            self.overloads_idx = None

            self.overvoltage_idx = None

            self.undervoltage_idx = None

            self.buses_useful_for_storage = None

            self.available_results = ['Bus voltage', 'Branch power', 'Branch current', 'Branch_loading',
                                      'Branch losses']

    def set_at(self, t, results: PowerFlowResults):
        """
        Set the results at the step t
        @param t:
        @param results:
        @return:
        """

        self.voltage[t, :] = results.voltage

        self.Sbranch[t, :] = results.Sbranch

        self.Ibranch[t, :] = results.Ibranch

        self.loading[t, :] = results.loading

        self.losses[t, :] = results.losses

        self.error[t] = max(results.error)

        self.converged[t] = min(results.converged)

        # self.Qpv = Qpv

        self.overloads[t] = results.overloads

        self.overvoltage[t] = results.overvoltage

        self.undervoltage[t] = results.undervoltage

        self.overloads_idx[t] = results.overloads_idx

        self.overvoltage_idx[t] = results.overvoltage_idx

        self.undervoltage_idx[t] = results.undervoltage_idx

        self.buses_useful_for_storage[t] = results.buses_useful_for_storage

    @staticmethod
    def merge_if(df, arr, ind, cols):
        """

        @param df:
        @param arr:
        @param ind:
        @param cols:
        @return:
        """
        obj = pd.DataFrame(data=arr, index=ind, columns=cols)
        if df is None:
            df = obj
        else:
            df = pd.concat([df, obj], axis=1)

        return df

    def apply_from_island(self, results, b_idx, br_idx, index, grid_idx):
        """
        Apply results from another island circuit to the circuit results represented here
        @param results: PowerFlowResults
        @param b_idx: bus original indices
        @param br_idx: branch original indices
        @return:
        """

        self.voltage[:, b_idx] = results.voltage

        self.Sbranch[:, br_idx] = results.Sbranch

        self.Ibranch[:, br_idx] = results.Ibranch

        self.loading[:, br_idx] = results.loading

        self.losses[:, br_idx] = results.losses

        if (results.error > self.error).any():
            self.error = results.error

        self.converged = self.converged * results.converged

        # self.voltage = self.merge_if(self.voltage, results.voltage, index, b_idx)
        #
        # self.Sbranch = self.merge_if(self.Sbranch, results.Sbranch, index, br_idx)
        #
        # self.Ibranch = self.merge_if(self.Ibranch, results.Ibranch, index, br_idx)
        #
        # self.loading = self.merge_if(self.loading, results.loading, index, br_idx)
        #
        # self.losses = self.merge_if(self.losses, results.losses, index, br_idx)
        #
        # self.error = self.merge_if(self.error, results.error, index, [grid_idx])
        #
        # self.converged = self.merge_if(self.converged, results.converged, index, [grid_idx])

        # self.Qpv = Qpv

        # self.overloads = self.merge_if(self.voltage, results.voltage, index, b_idx)
        #
        # self.overvoltage = self.merge_if(self.voltage, results.voltage, index, b_idx)
        #
        # self.undervoltage = self.merge_if(self.voltage, results.voltage, index, b_idx)
        #
        # self.overloads_idx = None
        #
        # self.overvoltage_idx = None
        #
        # self.undervoltage_idx = None
        #
        # self.buses_useful_for_storage = None

    def analyze(self):
        """
        Analyze the results
        @return:
        """
        branch_overload_frequency = zeros(self.m)
        bus_undervoltage_frequency = zeros(self.n)
        bus_overvoltage_frequency = zeros(self.n)
        buses_selected_for_storage_frequency = zeros(self.n)
        for i in range(self.nt):
            branch_overload_frequency[self.overloads_idx[i]] += 1
            bus_undervoltage_frequency[self.undervoltage_idx[i]] += 1
            bus_overvoltage_frequency[self.overvoltage_idx[i]] += 1
            buses_selected_for_storage_frequency[self.buses_useful_for_storage[i]] += 1

        return branch_overload_frequency, bus_undervoltage_frequency, bus_overvoltage_frequency, buses_selected_for_storage_frequency

    def plot(self, result_type, ax=None, indices=None, names=None):
        """
        Plot the results
        :param result_type:
        :param ax:
        :param indices:
        :param names:
        :return:
        """

        if ax is None:
            fig = plt.figure()
            ax = fig.add_subplot(111)

        if indices is None:
            indices = array(range(len(names)))

        if len(indices) > 0:
            labels = names[indices]
            ylabel = ''
            title = ''
            if result_type == 'Bus voltage':
                data = self.voltage[:, indices]
                ylabel = '(p.u.)'
                title = 'Bus voltage '

            elif result_type == 'Branch power':
                data = self.Sbranch[:, indices]
                ylabel = '(MVA)'
                title = 'Branch power '

            elif result_type == 'Branch current':
                data = self.Ibranch[:, indices]
                ylabel = '(kA)'
                title = 'Branch current '

            elif result_type == 'Branch_loading':
                data = self.loading[:, indices] * 100
                ylabel = '(%)'
                title = 'Branch loading '

            elif result_type == 'Branch losses':
                data = self.losses[:, indices]
                ylabel = '(MVA)'
                title = 'Branch losses'

            else:
                pass

            # df.columns = labels
            if self.time is not None:
                df = pd.DataFrame(data=data, columns=labels, index=self.time)
            else:
                df = pd.DataFrame(data=data, columns=labels)

            if len(df.columns) > 10:
                df.abs().plot(ax=ax, linewidth=LINEWIDTH, legend=False)
            else:
                df.abs().plot(ax=ax, linewidth=LINEWIDTH, legend=True)

            ax.set_title(title)
            ax.set_ylabel(ylabel)
            ax.set_xlabel('Time')

            return df

        else:
            return None


class TimeSeriesResultsAnalysis:

    def __init__(self, results: TimeSeriesResults):
        self.res = results

        self.branch_overload_frequency = None
        self.bus_undervoltage_frequency = None
        self.bus_overvoltage_frequency = None

        self.branch_overload_accumulated = None
        self.bus_undervoltage_accumulated = None
        self.bus_overvoltage_accumulated = None

        self.buses_selected_for_storage_frequency = None

        self.__run__()

    def __run__(self):
        self.branch_overload_frequency = zeros(self.res.m)
        self.bus_undervoltage_frequency = zeros(self.res.n)
        self.bus_overvoltage_frequency = zeros(self.res.n)

        self.branch_overload_accumulated = zeros(self.res.m, dtype=complex)
        self.bus_undervoltage_accumulated = zeros(self.res.n, dtype=complex)
        self.bus_overvoltage_accumulated = zeros(self.res.n, dtype=complex)

        self.buses_selected_for_storage_frequency = zeros(self.res.n)

        for i in range(self.res.start, self.res.end):
            self.branch_overload_frequency[self.res.overloads_idx[i]] += 1
            self.bus_undervoltage_frequency[self.res.undervoltage_idx[i]] += 1
            self.bus_overvoltage_frequency[self.res.overvoltage_idx[i]] += 1

            self.branch_overload_accumulated[self.res.overloads_idx[i]] += self.res.overloads[i]
            self.bus_undervoltage_accumulated[self.res.undervoltage_idx[i]] += self.res.undervoltage[i]
            self.bus_overvoltage_accumulated[self.res.overvoltage_idx[i]] += self.res.overvoltage[i]

            self.buses_selected_for_storage_frequency[self.res.buses_useful_for_storage[i]] += 1


class TimeSeries(QThread):
    progress_signal = pyqtSignal(float)
    progress_text = pyqtSignal(str)
    done_signal = pyqtSignal()

    def __init__(self, grid: MultiCircuit, options: PowerFlowOptions, start=0, end=None):
        """
        TimeSeries constructor
        @param grid: MultiCircuit instance
        @param options: PowerFlowOptions instance
        """
        QThread.__init__(self)

        # reference the grid directly
        self.grid = grid

        self.options = options

        self.results = None

        self.start_ = start

        self.end_ = end

        self.__cancel__ = False

    def run_single_thread(self):
        """
        Run single thread time series
        :return:
        """
        # initialize the power flow
        powerflow = PowerFlowMP(self.grid, self.options)

        # initialize the grid time series results
        # we will append the island results with another function
        n = len(self.grid.buses)
        m = len(self.grid.branches)
        nt = len(self.grid.time_profile)
        self.grid.time_series_results = TimeSeriesResults(n, m, nt, self.start_, self.end_, time=self.grid.time_profile)
        if self.end_ is None:
            self.end_ = nt

        # For every circuit, run the time series
        for nc, circuit in enumerate(self.grid.circuits):

            # make a copy of the circuit to allow controls in place
            # circuit = circuit_orig.copy()

            # are we dispatching storage? if so, generate a dictionary of battery -> bus index
            # to be able to set the batteries values into the vector S
            if self.options.dispatch_storage:
                batteries = list()
                batteries_bus_idx = list()
                for k, bus in enumerate(circuit.buses):
                    for batt in bus.batteries:
                        batt.reset()  # reset the calculation values
                        batteries.append(batt)
                        batteries_bus_idx.append(k)

            self.progress_text.emit('Time series at circuit ' + str(nc) + '...')

            # if there are valid profiles...
            if circuit.time_series_input.valid:

                nt = len(circuit.time_series_input.time_array)
                n = len(circuit.buses)
                m = len(circuit.branches)
                results = TimeSeriesResults(n, m, nt, self.start_, self.end_)
                Vlast = circuit.power_flow_input.Vbus

                self.progress_signal.emit(0.0)

                t = self.start_
                dt = 1.0  # default value in case of single-valued profile

                # traverse the profiles time and simulate each time step
                while t < self.end_ and not self.__cancel__:
                    # set the power values
                    # if the storage dispatch option is active, the batteries power was not included
                    # it shall be included now, after processing
                    Y, I, S = circuit.time_series_input.get_at(t)

                    # add the controlled storage power if controlling storage
                    if self.options.dispatch_storage:

                        if t < self.end_-1:
                            # compute the time delta: the time values come in nanoseconds
                            dt = int(circuit.time_series_input.time_array[t+1]
                                     - circuit.time_series_input.time_array[t]) * 1e-9 / 3600

                        for k, batt in enumerate(batteries):

                            P = batt.get_processed_at(t, dt=dt, store_values=True)
                            bus_idx = batteries_bus_idx[k]
                            S[bus_idx] += (P / circuit.Sbase)
                        else:
                            pass

                    # run power flow at the circuit
                    res = powerflow.run_pf(circuit=circuit, Vbus=Vlast, Sbus=S, Ibus=I)

                    # Recycle voltage solution
                    Vlast = res.voltage

                    # store circuit results at the time index 't'
                    results.set_at(t, res)

                    progress = ((t - self.start_ + 1) / (self.end_ - self.start_)) * 100
                    self.progress_signal.emit(progress)
                    self.progress_text.emit('Simulating ' + circuit.name + ' at '
                                            + str(circuit.time_series_input.time_array[t]))
                    t += 1

                # store at circuit level
                circuit.time_series_results = results

                # merge  the circuit's results
                self.grid.time_series_results.apply_from_island(results,
                                                                circuit.bus_original_idx,
                                                                circuit.branch_original_idx,
                                                                circuit.time_series_input.time_array,
                                                                circuit.name)
            else:
                print('There are no profiles')
                self.progress_text.emit('There are no profiles')

        return self.grid.time_series_results

    def run_multi_thread(self):
        """
        Run multi thread time series
        :return:
        """

        # initialize the grid time series results
        # we will append the island results with another function
        n = len(self.grid.buses)
        m = len(self.grid.branches)
        nt = len(self.grid.time_profile)
        self.grid.time_series_results = TimeSeriesResults(n, m, nt, self.start_, self.end_, time=self.grid.time_profile)
        if self.end_ is None:
            self.end_ = nt

        n_cores = multiprocessing.cpu_count()

        # For every circuit, run the time series
        for nc, circuit in enumerate(self.grid.circuits):

            self.progress_text.emit('Time series at circuit ' + str(nc) + ' in parallel using ' + str(n_cores) + ' cores ...')

            if circuit.time_series_input.valid:

                nt = len(circuit.time_series_input.time_array)
                n = len(circuit.buses)
                m = len(circuit.branches)
                results = TimeSeriesResults(n, m, nt, self.start_, self.end_)
                Vlast = circuit.power_flow_input.Vbus

                self.progress_signal.emit(0.0)

                # Start jobs
                manager = multiprocessing.Manager()
                return_dict = manager.dict()

                t = self.start_
                while t < self.end_ and not self.__cancel__:

                    k = 0
                    jobs = list()

                    # launch only n_cores jobs at the time
                    while k < n_cores+2 and (t+k) < nt:
                        # set the power values
                        Y, I, S = circuit.time_series_input.get_at(t)

                        # run power flow at the circuit
                        p = multiprocessing.Process(target=power_flow_worker, args=(t, self.options, circuit, Vlast, S, I, return_dict))
                        jobs.append(p)
                        p.start()
                        k += 1
                        t += 1

                    # wait for all jobs to complete
                    for proc in jobs:
                        proc.join()

                    progress = ((t - self.start_ + 1) / (self.end_ - self.start_)) * 100
                    self.progress_signal.emit(progress)

                # collect results
                self.progress_text.emit('Collecting results...')
                for t in return_dict.keys():
                    # store circuit results at the time index 't'
                    results.set_at(t, return_dict[t])

                # store at circuit level
                circuit.time_series_results = results

                # merge  the circuit's results
                self.grid.time_series_results.apply_from_island(results,
                                                                circuit.bus_original_idx,
                                                                circuit.branch_original_idx,
                                                                circuit.time_series_input.time_array,
                                                                circuit.name)
            else:
                print('There are no profiles')
                self.progress_text.emit('There are no profiles')

        return self.grid.time_series_results

    def run_multi_thread_map(self):
        """
        Run multi thread time series
        :return:
        """

        results_ = list()
        self.completed_processes = 0
        total_processes = 1
        def complete(result):
            results_.append(result)
            self.completed_processes += 1
            # print('Progress:', (self.completed_processes / total_processes) * 100)
            progress = (self.completed_processes / total_processes) * 100
            self.progress_signal.emit(progress)

        # initialize the grid time series results
        # we will append the island results with another function
        n = len(self.grid.buses)
        m = len(self.grid.branches)
        nt = len(self.grid.time_profile)
        self.grid.time_series_results = TimeSeriesResults(n, m, nt, self.start_, self.end_, time=self.grid.time_profile)

        n_cores = multiprocessing.cpu_count()
        total_processes = nt

        pool = multiprocessing.Pool()

        # For every circuit, run the time series
        for nc, circuit in enumerate(self.grid.circuits):

            self.progress_text.emit('Time series at circuit ' + str(nc) + ' in parallel using ' + str(n_cores) + ' cores ...')

            if circuit.time_series_input.valid:

                nt = len(circuit.time_series_input.time_array)
                n = len(circuit.buses)
                m = len(circuit.branches)
                results = TimeSeriesResults(n, m, nt, self.start_, self.end_)
                Vlast = circuit.power_flow_input.Vbus

                self.progress_signal.emit(0.0)

                # Start jobs
                manager = multiprocessing.Manager()
                return_dict = manager.dict()

                t = 0
                while t < nt and not self.__cancel__:

                    # set the power values
                    Y, I, S = circuit.time_series_input.get_at(t)

                    # run power flow at the circuit
                    pool.apply_async(func=power_flow_worker,
                                     args=(t, self.options, circuit, Vlast, S, I, return_dict),
                                     callback=complete)
                    t += 1

                pool.close()
                pool.join()

                # collect results
                self.progress_text.emit('Collecting results...')
                for t in return_dict.keys():
                    # store circuit results at the time index 't'
                    results.set_at(t, return_dict[t])

                # store at circuit level
                circuit.time_series_results = results

                # merge  the circuit's results
                self.grid.time_series_results.apply_from_island(results,
                                                                circuit.bus_original_idx,
                                                                circuit.branch_original_idx,
                                                                circuit.time_series_input.time_array,
                                                                circuit.name)
            else:
                print('There are no profiles')
                self.progress_text.emit('There are no profiles')

        return self.grid.time_series_results

    def run(self):
        """
        Run the time series simulation
        @return:
        """

        if self.options.multi_thread:
            self.results = self.run_multi_thread()
        else:
            self.results = self.run_single_thread()

        # send the finnish signal
        self.progress_signal.emit(0.0)
        self.progress_text.emit('Done!')
        self.done_signal.emit()

    def cancel(self):
        self.__cancel__ = True


########################################################################################################################
# Voltage collapse classes
########################################################################################################################


class VoltageCollapseOptions:

    def __init__(self, step=0.01, approximation_order=1, adapt_step=True, step_min=0.0001, step_max=0.2,
                 error_tol=1e-3, tol=1e-6, max_it=20, stop_at='NOSE', verbose=False):
        """
        Voltage collapse options
        @param step: Step length
        @param approximation_order: Order of the approximation: 1, 2, 3, etc...
        @param adapt_step: Use adaptive step length?
        @param step_min: Minimum step length
        @param step_max: Maximum step length
        @param error_tol: Error tolerance
        @param tol: tolerance
        @param max_it: Maximum number of iterations
        @param stop_at: Value of lambda to stop at, it can be specified by a concept namely NOSE to sto at the edge or
        FULL tp draw the full curve
        """

        self.step = step

        self.approximation_order = approximation_order

        self.adapt_step = adapt_step

        self.step_min = step_min

        self.step_max = step_max

        self.error_tol = error_tol

        self.tol = tol

        self.max_it = max_it

        self.stop_at = stop_at

        self.verbose = verbose


class VoltageCollapseInput:

    def __init__(self, Sbase, Vbase, Starget):
        """
        VoltageCollapseInput constructor
        @param Sbase: Initial power array
        @param Vbase: Initial voltage array
        @param Starget: Final power array
        """
        self.Sbase = Sbase

        self.Starget = Starget

        self.Vbase = Vbase


class VoltageCollapseResults:

    def __init__(self, nbus):
        """
        VoltageCollapseResults instance
        @param voltages: Resulting voltages
        @param lambdas: Continuation factor
        """

        self.voltages = None

        self.lambdas = None

        self.error = None

        self.converged = False

        self.available_results = ['Bus voltage']

    def apply_from_island(self, res, bus_original_idx, nbus_full):
        """
        Apply the results of an island to this VoltageCollapseResults instance
        :param res: VoltageCollapseResults instance of the island
        :param bus_original_idx: indices of the buses in the complete grid
        :param nbus_full: total number of buses in the complete grid
        :return:
        """

        if len(res.voltages) > 0:
            l, n = res.voltages.shape

            if self.voltages is None:
                self.voltages = zeros((l, nbus_full), dtype=complex)
                self.voltages[:, bus_original_idx] = res.voltages
                self.lambdas = res.lambdas
            else:
                lprev = self.voltages.shape[0]
                if l > lprev:
                    vv = self.voltages.copy()
                    self.voltages = zeros((l, nbus_full), dtype=complex)
                    self.voltages[0:l, :] = vv

                self.voltages[0:l, bus_original_idx] = res.voltages

    def plot(self, result_type='Bus voltage', ax=None, indices=None, names=None):
        """
        Plot the results
        :param result_type:
        :param ax:
        :param indices:
        :param names:
        :return:
        """

        if ax is None:
            fig = plt.figure()
            ax = fig.add_subplot(111)

        if names is None:
            names = array(['bus ' + str(i + 1) for i in range(self.voltages.shape[1])])

        if indices is None:
            indices = array(range(len(names)))

        if len(indices) > 0:
            labels = names[indices]
            ylabel = ''
            if result_type == 'Bus voltage':
                y = abs(array(self.voltages)[:, indices])
                x = self.lambdas
                title = 'Bus voltage'
                ylabel = '(p.u.)'
            else:
                pass

            df = pd.DataFrame(data=y, index=x, columns=indices)
            df.columns = labels
            if len(df.columns) > 10:
                df.abs().plot(ax=ax, linewidth=LINEWIDTH, legend=False)
            else:
                df.abs().plot(ax=ax, linewidth=LINEWIDTH, legend=True)

            ax.set_title(title)
            ax.set_ylabel(ylabel)
            ax.set_xlabel('Loading from the base situation ($\lambda$)')

            return df


class VoltageCollapse(QThread):
    progress_signal = pyqtSignal(float)
    progress_text = pyqtSignal(str)
    done_signal = pyqtSignal()

    def __init__(self, grid: MultiCircuit, options: VoltageCollapseOptions, inputs: VoltageCollapseInput):
        """
        VoltageCollapse constructor
        @param grid:
        @param options:
        """
        QThread.__init__(self)

        # MultiCircuit instance
        self.grid = grid

        # voltage stability options
        self.options = options

        self.inputs = inputs

        self.results = list()

        self.__cancel__ = False

    def progress_callback(self, l):
        """
        Send progress report
        :param l: lambda value
        :return: None
        """
        self.progress_text.emit('Running voltage collapse lambda:' + "{0:.2f}".format(l) + '...')

    def run(self):
        """
        run the voltage collapse simulation
        @return:
        """
        print('Running voltage collapse...')
        nbus = len(self.grid.buses)
        self.results = VoltageCollapseResults(nbus=nbus)

        for nc, c in enumerate(self.grid.circuits):

            self.progress_text.emit('Running voltage collapse at circuit ' + str(nc) + '...')

            # Voltage_series, Lambda_series, \
            # normF, success = continuation_nr(Ybus=c.power_flow_input.Ybus,
            #                                  Ibus_base=c.power_flow_input.Ibus[c.bus_original_idx],
            #                                  Ibus_target=c.power_flow_input.Ibus[c.bus_original_idx],
            #                                  Sbus_base=self.inputs.Sbase[c.bus_original_idx],
            #                                  Sbus_target=self.inputs.Starget[c.bus_original_idx],
            #                                  V=self.inputs.Vbase[c.bus_original_idx],
            #                                  pv=c.power_flow_input.pv,
            #                                  pq=c.power_flow_input.pq,
            #                                  step=self.options.step,
            #                                  approximation_order=self.options.approximation_order,
            #                                  adapt_step=self.options.adapt_step,
            #                                  step_min=self.options.step_min,
            #                                  step_max=self.options.step_max,
            #                                  error_tol=1e-3,
            #                                  tol=1e-6,
            #                                  max_it=20,
            #                                  stop_at='NOSE',
            #                                  verbose=False)

            Voltage_series, Lambda_series, \
            normF, success = continuation_nr(Ybus=c.power_flow_input.Ybus,
                                             Ibus_base=c.power_flow_input.Ibus,
                                             Ibus_target=c.power_flow_input.Ibus,
                                             Sbus_base=self.inputs.Sbase[c.bus_original_idx],
                                             Sbus_target=self.inputs.Starget[c.bus_original_idx],
                                             V=self.inputs.Vbase[c.bus_original_idx],
                                             pv=c.power_flow_input.pv,
                                             pq=c.power_flow_input.pq,
                                             step=self.options.step,
                                             approximation_order=self.options.approximation_order,
                                             adapt_step=self.options.adapt_step,
                                             step_min=self.options.step_min,
                                             step_max=self.options.step_max,
                                             error_tol=1e-3,
                                             tol=1e-6,
                                             max_it=20,
                                             stop_at='NOSE',
                                             verbose=False,
                                             call_back_fx=self.progress_callback)

            res = VoltageCollapseResults(nbus=0)  # nbus can be zero, because all the arrays are going to be overwritten
            res.voltages = array(Voltage_series)
            res.lambdas = array(Lambda_series)
            res.error = normF
            res.converged = bool(success)

            self.results.apply_from_island(res, c.bus_original_idx, nbus)
        print('done!')
        self.progress_text.emit('Done!')
        self.done_signal.emit()

    def cancel(self):
        self.__cancel__ = True


########################################################################################################################
# Monte Carlo classes
########################################################################################################################


class MonteCarloInput:

    def __init__(self, n, Scdf, Icdf, Ycdf):
        """
        Monte carlo input constructor
        @param n: number of nodes
        @param Scdf: Power cumulative density function
        @param Icdf: Current cumulative density function
        @param Ycdf: Admittances cumulative density function
        """

        # number of nodes
        self.n = n

        self.Scdf = Scdf

        self.Icdf = Icdf

        self.Ycdf = Ycdf

    def __call__(self, samples=0, use_latin_hypercube=False):
        """
        Call this object
        :param samples: number of samples
        :param use_latin_hypercube: use Latin Hypercube to sample
        :return: Time series object
        """
        if use_latin_hypercube:

            lhs_points = lhs(self.n, samples=samples, criterion='center')

            if samples > 0:
                S = zeros((samples, self.n), dtype=complex)
                I = zeros((samples, self.n), dtype=complex)
                Y = zeros((samples, self.n), dtype=complex)

                for i in range(self.n):
                    if self.Scdf[i] is not None:
                        S[:, i] = self.Scdf[i].get_at(lhs_points[:, i])

        else:
            if samples > 0:
                S = zeros((samples, self.n), dtype=complex)
                I = zeros((samples, self.n), dtype=complex)
                Y = zeros((samples, self.n), dtype=complex)

                for i in range(self.n):
                    if self.Scdf[i] is not None:
                        S[:, i] = self.Scdf[i].get_sample(samples)
            else:
                S = zeros(self.n, dtype=complex)
                I = zeros(self.n, dtype=complex)
                Y = zeros(self.n, dtype=complex)

                for i in range(self.n):
                    if self.Scdf[i] is not None:
                        S[i] = complex(self.Scdf[i].get_sample()[0])

        time_series_input = TimeSeriesInput()
        time_series_input.S = S
        time_series_input.I = I
        time_series_input.Y = Y
        time_series_input.valid = True

        return time_series_input

    def get_at(self, x):
        """
        Get samples at x
        Args:
            x: values in [0, 1] to sample the CDF

        Returns: Time series object
        """
        S = zeros((1, self.n), dtype=complex)
        I = zeros((1, self.n), dtype=complex)
        Y = zeros((1, self.n), dtype=complex)

        for i in range(self.n):
            if self.Scdf[i] is not None:
                S[:, i] = self.Scdf[i].get_at(x[i])

        time_series_input = TimeSeriesInput()
        time_series_input.S = S
        time_series_input.I = I
        time_series_input.Y = Y
        time_series_input.valid = True

        return time_series_input


class MonteCarlo(QThread):
    progress_signal = pyqtSignal(float)
    progress_text = pyqtSignal(str)
    done_signal = pyqtSignal()

    def __init__(self, grid: MultiCircuit, options: PowerFlowOptions, mc_tol=1e-3, batch_size=100, max_mc_iter=10000):
        """
        Monte Carlo simulation constructor
        :param grid: MultiGrid instance
        :param options: Power flow options
        :param mc_tol: monte carlo std.dev tolerance
        :param batch_size: size of the batch
        :param max_mc_iter: maximum monte carlo iterations in case of not reach the precission
        """
        QThread.__init__(self)

        self.grid = grid

        self.options = options

        self.mc_tol = mc_tol

        self.batch_size = batch_size
        self.max_mc_iter = max_mc_iter

        n = len(self.grid.buses)
        m = len(self.grid.branches)

        self.results = MonteCarloResults(n, m)

        self.__cancel__ = False

    def run_multi_thread(self):
        """
        Run the monte carlo simulation
        @return:
        """

        self.__cancel__ = False

        # initialize the grid time series results
        # we will append the island results with another function
        self.grid.time_series_results = TimeSeriesResults(0, 0, 0, 0, 0)
        Sbase = self.grid.Sbase
        n_cores = multiprocessing.cpu_count()

        it = 0
        variance_sum = 0.0
        std_dev_progress = 0
        v_variance = 0

        n = len(self.grid.buses)
        m = len(self.grid.branches)

        mc_results = MonteCarloResults(n, m)

        v_sum = zeros(n, dtype=complex)

        self.progress_signal.emit(0.0)

        while (std_dev_progress < 100.0) and (it < self.max_mc_iter) and not self.__cancel__:

            self.progress_text.emit('Running Monte Carlo: Variance: ' + str(v_variance))

            batch_results = MonteCarloResults(n, m, self.batch_size)

            # For every circuit, run the time series
            for circuit in self.grid.circuits:

                # set the time series as sampled
                # c.sample_monte_carlo_batch(batch_size)
                mc_time_series = circuit.monte_carlo_input(self.batch_size, use_latin_hypercube=False)
                Vbus = circuit.power_flow_input.Vbus

                manager = multiprocessing.Manager()
                return_dict = manager.dict()

                t = 0
                while t < self.batch_size and not self.__cancel__:

                    k = 0
                    jobs = list()

                    # launch only n_cores jobs at the time
                    while k < n_cores + 2 and (t + k) < self.batch_size:
                        # set the power values
                        Y, I, S = mc_time_series.get_at(t)

                        # run power flow at the circuit
                        p = multiprocessing.Process(target=power_flow_worker,
                                                    args=(t, self.options, circuit, Vbus, S / Sbase, I / Sbase, return_dict))
                        jobs.append(p)
                        p.start()
                        k += 1
                        t += 1

                    # wait for all jobs to complete
                    for proc in jobs:
                        proc.join()

                    # progress = ((t + 1) / self.batch_size) * 100
                    # self.progress_signal.emit(progress)

                # collect results
                self.progress_text.emit('Collecting batch results...')
                for t in return_dict.keys():
                    # store circuit results at the time index 't'
                    res = return_dict[t]

                    batch_results.S_points[t, circuit.bus_original_idx] = res.Sbus
                    batch_results.V_points[t, circuit.bus_original_idx] = res.voltage
                    batch_results.I_points[t, circuit.branch_original_idx] = res.Ibranch
                    batch_results.loading_points[t, circuit.branch_original_idx] = res.loading

                # # run the time series
                # for t in range(batch_size):
                #     # set the power values
                #     Y, I, S = mc_time_series.get_at(t)
                #
                #     # res = powerflow.run_at(t, mc=True)
                #     res = powerflow.run_pf(circuit=c, Vbus=Vbus, Sbus=S, Ibus=I)
                #
                #     batch_results.S_points[t, c.bus_original_idx] = res.Sbus
                #     batch_results.V_points[t, c.bus_original_idx] = res.voltage
                #     batch_results.I_points[t, c.branch_original_idx] = res.Ibranch
                #     batch_results.loading_points[t, c.branch_original_idx] = res.loading

            # Compute the Monte Carlo values
            it += self.batch_size
            mc_results.append_batch(batch_results)
            v_sum += batch_results.get_voltage_sum()
            v_avg = v_sum / it
            v_variance = abs((power(mc_results.V_points - v_avg, 2.0) / (it - 1)).min())

            # progress
            variance_sum += v_variance
            err = variance_sum / it
            if err == 0:
                err = 1e-200  # to avoid division by zeros
            mc_results.error_series.append(err)

            # emmit the progress signal
            std_dev_progress = 100 * self.mc_tol / err
            if std_dev_progress > 100:
                std_dev_progress = 100
            self.progress_signal.emit(max((std_dev_progress, it / self.max_mc_iter * 100)))

            # print(iter, '/', max_mc_iter)
            # print('Vmc:', Vavg)
            # print('Vstd:', Vvariance, ' -> ', std_dev_progress, ' %')

        # compile results
        self.progress_text.emit('Compiling results...')
        mc_results.compile()

        # compute the averaged branch magnitudes
        mc_results.sbranch, _, _, _, _ = PowerFlowMP.power_flow_post_process(self.grid, mc_results.voltage)

        # print('V mc: ', mc_results.voltage)

        # send the finnish signal
        self.progress_signal.emit(0.0)
        self.progress_text.emit('Done!')
        self.done_signal.emit()

        return mc_results

    def run_single_thread(self):
        """
        Run the monte carlo simulation
        @return:
        """

        self.__cancel__ = False

        # initialize the power flow
        powerflow = PowerFlowMP(self.grid, self.options)

        # initialize the grid time series results
        # we will append the island results with another function
        self.grid.time_series_results = TimeSeriesResults(0, 0, 0, 0, 0)
        Sbase = self.grid.Sbase

        it = 0
        variance_sum = 0.0
        std_dev_progress = 0
        v_variance = 0

        n = len(self.grid.buses)
        m = len(self.grid.branches)

        mc_results = MonteCarloResults(n, m)

        v_sum = zeros(n, dtype=complex)

        self.progress_signal.emit(0.0)

        while (std_dev_progress < 100.0) and (it < self.max_mc_iter) and not self.__cancel__:

            self.progress_text.emit('Running Monte Carlo: Variance: ' + str(v_variance))

            batch_results = MonteCarloResults(n, m, self.batch_size)

            # For every circuit, run the time series
            for c in self.grid.circuits:

                # set the time series as sampled
                # c.sample_monte_carlo_batch(batch_size)
                mc_time_series = c.monte_carlo_input(self.batch_size, use_latin_hypercube=False)
                Vbus = c.power_flow_input.Vbus

                # run the time series
                for t in range(self.batch_size):
                    # set the power values
                    Y, I, S = mc_time_series.get_at(t)

                    # res = powerflow.run_at(t, mc=True)
                    res = powerflow.run_pf(circuit=c, Vbus=Vbus, Sbus=S/Sbase, Ibus=I/Sbase)

                    batch_results.S_points[t, c.bus_original_idx] = res.Sbus
                    batch_results.V_points[t, c.bus_original_idx] = res.voltage
                    batch_results.I_points[t, c.branch_original_idx] = res.Ibranch
                    batch_results.loading_points[t, c.branch_original_idx] = res.loading

            # Compute the Monte Carlo values
            it += self.batch_size
            mc_results.append_batch(batch_results)
            v_sum += batch_results.get_voltage_sum()
            v_avg = v_sum / it
            v_variance = abs((power(mc_results.V_points - v_avg, 2.0) / (it - 1)).min())

            # progress
            variance_sum += v_variance
            err = variance_sum / it
            if err == 0:
                err = 1e-200  # to avoid division by zeros
            mc_results.error_series.append(err)

            # emmit the progress signal
            std_dev_progress = 100 * self.mc_tol / err
            if std_dev_progress > 100:
                std_dev_progress = 100
            self.progress_signal.emit(max((std_dev_progress, it / self.max_mc_iter * 100)))

            # print(iter, '/', max_mc_iter)
            # print('Vmc:', Vavg)
            # print('Vstd:', Vvariance, ' -> ', std_dev_progress, ' %')

        # compile results
        self.progress_text.emit('Compiling results...')
        mc_results.compile()

        mc_results.sbranch, _, _, _, _ = PowerFlowMP.power_flow_post_process(self.grid, mc_results.voltage)

        # send the finnish signal
        self.progress_signal.emit(0.0)
        self.progress_text.emit('Done!')
        self.done_signal.emit()

        return mc_results

    def run(self):
        """
        Run the monte carlo simulation
        @return:
        """
        # print('LHS run')
        self.__cancel__ = False

        if self.options.multi_thread:
            self.results = self.run_multi_thread()
        else:
            self.results = self.run_single_thread()

        # send the finnish signal
        self.progress_signal.emit(0.0)
        self.progress_text.emit('Done!')
        self.done_signal.emit()

    def cancel(self):
        """
        Cancel the simulation
        :return:
        """
        self.__cancel__ = True
        self.progress_signal.emit(0.0)
        self.progress_text.emit('Cancelled')
        self.done_signal.emit()


class MonteCarloResults:

    def __init__(self, n, m, p=0):
        """
        Constructor
        @param n: number of nodes
        @param m: number of branches
        @param p: number of points (rows)
        """

        self.n = n

        self.m = m

        self.S_points = zeros((p, n), dtype=complex)

        self.V_points = zeros((p, n), dtype=complex)

        self.I_points = zeros((p, m), dtype=complex)

        self.loading_points = zeros((p, m), dtype=complex)

        # self.Vstd = zeros(n, dtype=complex)

        self.error_series = list()

        self.voltage = zeros(n)
        self.current = zeros(m)
        self.loading = zeros(m)
        self.sbranch = zeros(m)
        self.losses = zeros(m)

        # magnitudes standard deviation convergence
        self.v_std_conv = None
        self.c_std_conv = None
        self.l_std_conv = None

        # magnitudes average convergence
        self.v_avg_conv = None
        self.c_avg_conv = None
        self.l_avg_conv = None

        self.available_results = ['Bus voltage avg', 'Bus voltage std',
                                  'Branch current avg', 'Branch current std',
                                  'Branch loading avg', 'Branch loading std',
                                  'Bus voltage CDF', 'Branch loading CDF']

    def append_batch(self, mcres):
        """
        Append a batch (a MonteCarloResults object) to this object
        @param mcres: MonteCarloResults object
        @return:
        """
        self.S_points = vstack((self.S_points, mcres.S_points))
        self.V_points = vstack((self.V_points, mcres.V_points))
        self.I_points = vstack((self.I_points, mcres.I_points))
        self.loading_points = vstack((self.loading_points, mcres.loading_points))

    def get_voltage_sum(self):
        """
        Return the voltage summation
        @return:
        """
        return self.V_points.sum(axis=0)

    def compile(self):
        """
        Compiles the final Monte Carlo values by running an online mean and
        @return:
        """
        p, n = self.V_points.shape
        ni, m = self.I_points.shape
        step = 1
        nn = int(floor(p / step) + 1)
        self.v_std_conv = zeros((nn, n))
        self.c_std_conv = zeros((nn, m))
        self.l_std_conv = zeros((nn, m))
        self.v_avg_conv = zeros((nn, n))
        self.c_avg_conv = zeros((nn, m))
        self.l_avg_conv = zeros((nn, m))

        v_mean = zeros(n)
        c_mean = zeros(m)
        l_mean = zeros(m)
        v_std = zeros(n)
        c_std = zeros(m)
        l_std = zeros(m)

        for t in range(1, p, step):
            v_mean_prev = v_mean.copy()
            c_mean_prev = c_mean.copy()
            l_mean_prev = l_mean.copy()

            v = abs(self.V_points[t, :])
            c = abs(self.I_points[t, :])
            l = abs(self.loading_points[t, :])

            v_mean += (v - v_mean) / t
            v_std += (v - v_mean) * (v - v_mean_prev)
            self.v_avg_conv[t] = v_mean
            self.v_std_conv[t] = v_std / t

            c_mean += (c - c_mean) / t
            c_std += (c - c_mean) * (c - c_mean_prev)
            self.c_std_conv[t] = c_std / t
            self.c_avg_conv[t] = c_mean

            l_mean += (l - l_mean) / t
            l_std += (l - l_mean) * (l - l_mean_prev)
            self.l_std_conv[t] = l_std / t
            self.l_avg_conv[t] = l_mean

        self.voltage = self.v_avg_conv[-2]
        self.current = self.c_avg_conv[-2]
        self.loading = self.l_avg_conv[-2]

    def save(self, fname):
        """
        Export as pickle
        Args:
            fname:

        Returns:

        """
        data = [self.S_points, self.V_points, self.I_points]

        with open(fname, "wb") as output_file:
            pkl.dump(data, output_file)

    def open(self, fname):
        """
        open pickle
        Args:
            fname: file name
        Returns: true if succeeded, false otherwise

        """
        if os.path.exists(fname):
            with open(fname, "rb") as input_file:
                self.S_points, self.V_points, self.I_points = pkl.load(input_file)
            return True
        else:
            warn(fname + " not found")
            return False

    def query_voltage(self, power_array):
        """
        Fantastic function that allows to query the voltage from the sampled points without having to run power flows
        Args:
            power_array: power injections vector

        Returns: Interpolated voltages vector
        """
        x_train = np.hstack((self.S_points.real, self.S_points.imag))
        y_train = np.hstack((self.V_points.real, self.V_points.imag))
        x_test = np.hstack((power_array.real, power_array.imag))

        n, d = x_train.shape

        # #  declare PCA reductor
        # red = PCA()
        #
        # # Train PCA
        # red.fit(x_train, y_train)
        #
        # # Reduce power dimensions
        # x_train = red.transform(x_train)

        # model = MLPRegressor(hidden_layer_sizes=(10*n, n, n, n), activation='relu', solver='adam', alpha=0.0001,
        #                      batch_size=2, learning_rate='constant', learning_rate_init=0.01, power_t=0.5,
        #                      max_iter=3, shuffle=True, random_state=None, tol=0.0001, verbose=True,
        #                      warm_start=False, momentum=0.9, nesterovs_momentum=True, early_stopping=False,
        #                      validation_fraction=0.1, beta_1=0.9, beta_2=0.999, epsilon=1e-08)

        # algorithm : {‘auto’, ‘ball_tree’, ‘kd_tree’, ‘brute’},
        # model = KNeighborsRegressor(n_neighbors=4, algorithm='brute', leaf_size=16)

        model = RandomForestRegressor(10)

        # model = DecisionTreeRegressor()

        # model = LinearRegression()

        model.fit(x_train, y_train)

        y_pred = model.predict(x_test)

        return y_pred[:, :int(d / 2)] + 1j * y_pred[:, int(d / 2):d]

    def get_index_loading_cdf(self, max_val=1.0):
        """
        Find the elements where the CDF is greater or equal to a velue
        :param max_val: value to compare
        :return: indices, associated probability
        """

        # turn the loading real values into CDF
        cdf = CDF(np.abs(self.loading_points.real[:, :]))

        n = cdf.arr.shape[1]
        idx = list()
        val = list()
        prob = list()
        for i in range(n):
            # Find the indices that surpass max_val
            many_idx = np.where(cdf.arr[:, i] > max_val)[0]

            # if there are indices, pick the first; store it and its associated probability
            if len(many_idx) > 0:
                idx.append(i)
                val.append(cdf.arr[many_idx[0], i])
                prob.append(1 - cdf.prob[many_idx[0]])  # the CDF stores the chance of beign leq than the value, hence the overload is the complementary

        return idx, val, prob, cdf.arr[-1, :]

    def plot(self, result_type, ax=None, indices=None, names=None):
        """
        Plot the results
        :param result_type:
        :param ax:
        :param indices:
        :param names:
        :return:
        """

        if ax is None:
            fig = plt.figure()
            ax = fig.add_subplot(111)

        p, n = self.V_points.shape

        if indices is None:
            if names is None:
                indices = arange(0, n, 1)
                labels = None
            else:
                indices = array(range(len(names)))
                labels = names[indices]
        else:
            labels = names[indices]

        if len(indices) > 0:

            y_label = ''
            title = ''
            if result_type == 'Bus voltage avg':
                y = self.v_avg_conv[1:-1, indices]
                y_label = '(p.u.)'
                x_label = 'Sampling points'
                title = 'Bus voltage \naverage convergence'

            elif result_type == 'Branch current avg':
                y = self.c_avg_conv[1:-1, indices]
                y_label = '(p.u.)'
                x_label = 'Sampling points'
                title = 'Bus current \naverage convergence'

            elif result_type == 'Branch loading avg':
                y = self.l_avg_conv[1:-1, indices]
                y_label = '(%)'
                x_label = 'Sampling points'
                title = 'Branch loading \naverage convergence'

            elif result_type == 'Bus voltage std':
                y = self.v_std_conv[1:-1, indices]
                y_label = '(p.u.)'
                x_label = 'Sampling points'
                title = 'Bus voltage standard \ndeviation convergence'

            elif result_type == 'Branch current std':
                y = self.c_std_conv[1:-1, indices]
                y_label = '(p.u.)'
                x_label = 'Sampling points'
                title = 'Bus current standard \ndeviation convergence'

            elif result_type == 'Branch loading std':
                y = self.l_std_conv[1:-1, indices]
                y_label = '(%)'
                x_label = 'Sampling points'
                title = 'Branch loading standard \ndeviation convergence'

            elif result_type == 'Bus voltage CDF':
                cdf = CDF(np.abs(self.V_points[:, indices]))
                cdf.plot(ax=ax)
                y_label = '(p.u.)'
                x_label = 'Probability $P(X \leq x)$'
                title = 'Bus voltage'

            elif result_type == 'Branch loading CDF':
                cdf = CDF(np.abs(self.loading_points.real[:, indices]))
                cdf.plot(ax=ax)
                y_label = '(p.u.)'
                x_label = 'Probability $P(X \leq x)$'
                title = 'Branch loading'

            else:
                pass

            if 'CDF' not in result_type:
                df = pd.DataFrame(data=y, columns=labels)

                if len(df.columns) > 10:
                    df.abs().plot(ax=ax, linewidth=LINEWIDTH, legend=False)
                else:
                    df.abs().plot(ax=ax, linewidth=LINEWIDTH, legend=True)
            else:
                df = pd.DataFrame(index=cdf.prob, data=cdf.arr, columns=labels)

            ax.set_title(title)
            ax.set_ylabel(y_label)
            ax.set_xlabel(x_label)

            return df

        else:
            return None


class LatinHypercubeSampling(QThread):
    progress_signal = pyqtSignal(float)
    progress_text = pyqtSignal(str)
    done_signal = pyqtSignal()

    def __init__(self, grid: MultiCircuit, options: PowerFlowOptions, sampling_points=1000):
        """
        Latin Hypercube constructor
        Args:
            grid: MultiCircuit instance
            options: Power flow options
            sampling_points: number of sampling points
        """
        QThread.__init__(self)

        self.grid = grid

        self.options = options

        self.sampling_points = sampling_points

        self.results = None

        self.__cancel__ = False

    def run_multi_thread(self):
        """
        Run the monte carlo simulation
        @return:
        """
        # print('LHS run')
        self.__cancel__ = False

        # initialize vars
        batch_size = self.sampling_points
        n = len(self.grid.buses)
        m = len(self.grid.branches)
        n_cores = multiprocessing.cpu_count()

        self.progress_signal.emit(0.0)
        self.progress_text.emit('Running Latin Hypercube Sampling in parallel using ' + str(n_cores) + ' cores ...')

        lhs_results = MonteCarloResults(n, m, batch_size)

        max_iter = batch_size * len(self.grid.circuits)
        Sbase = self.grid.Sbase
        it = 0

        # For every circuit, run the time series
        for circuit in self.grid.circuits:

            # try:
            # set the time series as sampled in the circuit
            # c.sample_monte_carlo_batch(batch_size, use_latin_hypercube=True)
            mc_time_series = circuit.monte_carlo_input(batch_size, use_latin_hypercube=True)
            Vbus = circuit.power_flow_input.Vbus

            manager = multiprocessing.Manager()
            return_dict = manager.dict()

            t = 0
            while t < batch_size and not self.__cancel__:

                k = 0
                jobs = list()

                # launch only n_cores jobs at the time
                while k < n_cores + 2 and (t + k) < batch_size:
                    # set the power values
                    Y, I, S = mc_time_series.get_at(t)

                    # run power flow at the circuit
                    p = multiprocessing.Process(target=power_flow_worker,
                                                args=(t, self.options, circuit, Vbus, S/Sbase, I/Sbase, return_dict))
                    jobs.append(p)
                    p.start()
                    k += 1
                    t += 1

                # wait for all jobs to complete
                for proc in jobs:
                    proc.join()

                progress = ((t + 1) / batch_size) * 100
                self.progress_signal.emit(progress)

            # collect results
            self.progress_text.emit('Collecting results...')
            for t in return_dict.keys():
                # store circuit results at the time index 't'
                res = return_dict[t]

                lhs_results.S_points[t, circuit.bus_original_idx] = res.Sbus
                lhs_results.V_points[t, circuit.bus_original_idx] = res.voltage
                lhs_results.I_points[t, circuit.branch_original_idx] = res.Ibranch
                lhs_results.loading_points[t, circuit.branch_original_idx] = res.loading

            # except Exception as ex:
            #     print(c.name, ex)

            if self.__cancel__:
                break

        # compile MC results
        self.progress_text.emit('Compiling results...')
        lhs_results.compile()

        # lhs_results the averaged branch magnitudes
        # lhs_results.sbranch, Ibranch, \
        # loading, lhs_results.losses, Sbus = PowerFlowMP.power_flow_post_process(self.grid, lhs_results.voltage)

        self.results = lhs_results

        # send the finnish signal
        self.progress_signal.emit(0.0)
        self.progress_text.emit('Done!')
        self.done_signal.emit()

        return lhs_results

    def run_single_thread(self):
        """
        Run the monte carlo simulation
        @return:
        """
        # print('LHS run')
        self.__cancel__ = False

        # initialize the power flow
        power_flow = PowerFlowMP(self.grid, self.options)

        # initialize the grid time series results
        # we will append the island results with another function
        self.grid.time_series_results = TimeSeriesResults(0, 0, 0, 0, 0)

        batch_size = self.sampling_points
        n = len(self.grid.buses)
        m = len(self.grid.branches)

        self.progress_signal.emit(0.0)
        self.progress_text.emit('Running Latin Hypercube Sampling...')

        lhs_results = MonteCarloResults(n, m, batch_size)

        max_iter = batch_size * len(self.grid.circuits)
        Sbase = self.grid.Sbase
        it = 0

        # For every circuit, run the time series
        for c in self.grid.circuits:

            # try:
            # set the time series as sampled in the circuit
            # c.sample_monte_carlo_batch(batch_size, use_latin_hypercube=True)
            mc_time_series = c.monte_carlo_input(batch_size, use_latin_hypercube=True)
            Vbus = c.power_flow_input.Vbus

            # run the time series
            for t in range(batch_size):

                # set the power values from a Monte carlo point at 't'
                Y, I, S = mc_time_series.get_at(t)

                # Run the set monte carlo point at 't'
                # res = power_flow.run_at(t, mc=True)
                res = power_flow.run_pf(circuit=c, Vbus=Vbus, Sbus=S / Sbase, Ibus=I / Sbase)

                # Gather the results
                lhs_results.S_points[t, c.bus_original_idx] = res.Sbus
                lhs_results.V_points[t, c.bus_original_idx] = res.voltage
                lhs_results.I_points[t, c.branch_original_idx] = res.Ibranch
                lhs_results.loading_points[t, c.branch_original_idx] = res.loading

                it += 1
                self.progress_signal.emit(it / max_iter * 100)
                # print(it / max_iter * 100)

                if self.__cancel__:
                    break
            # except Exception as ex:
            #     print(c.name, ex)

            if self.__cancel__:
                break

        # compile MC results
        self.progress_text.emit('Compiling results...')
        lhs_results.compile()

        # lhs_results the averaged branch magnitudes
        lhs_results.sbranch, Ibranch, \
        loading, lhs_results.losses, Sbus = power_flow.power_flow_post_process(self.grid, lhs_results.voltage)

        self.results = lhs_results

        # send the finnish signal
        self.progress_signal.emit(0.0)
        self.progress_text.emit('Done!')
        self.done_signal.emit()

        return lhs_results

    def run(self):
        """
        Run the monte carlo simulation
        @return:
        """
        # print('LHS run')
        self.__cancel__ = False

        if self.options.multi_thread:
            self.results = self.run_multi_thread()
        else:
            self.results = self.run_single_thread()

        # send the finnish signal
        self.progress_signal.emit(0.0)
        self.progress_text.emit('Done!')
        self.done_signal.emit()

    def cancel(self):
        """
        Cancel the simulation
        """
        self.__cancel__ = True
        self.progress_signal.emit(0.0)
        self.progress_text.emit('Cancelled')
        self.done_signal.emit()


########################################################################################################################
# Cascading classes
########################################################################################################################


class CascadingReportElement:

    def __init__(self, removed_idx, pf_results, criteria):
        """
        CascadingReportElement constructor
        :param removed_idx: list of removed branch indices
        :param pf_results: power flow results object
        :param criteria: criteria used in the end
        """
        self.removed_idx = removed_idx
        self.pf_results = pf_results
        self.criteria = criteria


class CascadingResults:

    def __init__(self, cascade_type: CascadeType):
        """
        Cascading results constructor
        :param cascade_type: Cascade type
        """
        self.cascade_type = cascade_type

        self.events = list()

    def get_failed_idx(self):
        """
        Return the array of all failed branches
        Returns:
            array of all failed branches
        """
        res = None
        for i in range(len(self.events)):
            if i == 0:
                res = self.events[i][0]
            else:
                res = r_[res, self.events[i][0]]

        return res

    def get_table(self):
        """
        Get DataFrame of the failed elements
        :return: DataFrame
        """
        dta = list()
        for i in range(len(self.events)):
            dta.append(['Step ' + str(i + 1), len(self.events[i].removed_idx), self.events[i].criteria])

        return pd.DataFrame(data=dta, columns=['Cascade step', 'Elements failed', 'Criteria'])

    def plot(self):

        # TODO: implement cascading plot
        pass


class Cascading(QThread):
    progress_signal = pyqtSignal(float)
    progress_text = pyqtSignal(str)
    done_signal = pyqtSignal()

    def __init__(self, grid: MultiCircuit, options: PowerFlowOptions, triggering_idx=None, max_additional_islands=1,
                 cascade_type_: CascadeType = CascadeType.LatinHypercube, n_lhs_samples_=1000):
        """
        Constructor
        Args:
            grid: MultiCircuit instance to cascade
            options: Power flow Options
            triggering_idx: branch indices to trigger first
            max_additional_islands: number of islands that shall be formed to consider a blackout
            cascade_type_: Cascade simulation kind
            n_lhs_samples_: number of latin hypercube samples if using LHS cascade
        """

        QThread.__init__(self)

        self.grid = grid

        self.options = options

        self.triggering_idx = triggering_idx

        self.__cancel__ = False

        self.current_step = 0

        self.max_additional_islands = max_additional_islands

        self.cascade_type = cascade_type_

        self.n_lhs_samples = n_lhs_samples_

        self.results = CascadingResults(self.cascade_type)

    @staticmethod
    def remove_elements(circuit: Circuit, loading_vector, idx=None):
        """
        Remove branches based on loading
        Returns:
            Nothing
        """

        if idx is None:
            load = abs(loading_vector)
            idx = where(load > 1.0)[0]

            if len(idx) == 0:
                idx = where(load >= load.max())[0]

        # disable the selected branches
        # print('Removing:', idx, load[idx])

        for i in idx:
            circuit.branches[i].active = False

        return idx

    @staticmethod
    def remove_probability_based(circuit: MultiCircuit, results: MonteCarloResults, max_val, min_prob):
        """
        Remove branches based on their chance of overload
        :param circuit:
        :param results:
        :param max_val:
        :param min_prob:
        :return: list of indices actually removed
        """
        idx, val, prob, loading = results.get_index_loading_cdf(max_val=max_val)

        any_removed = False
        indices = list()
        criteria = 'None'

        for i, idx_val in enumerate(idx):
            if prob[i] >= min_prob:
                any_removed = True
                circuit.branches[idx_val].active = False
                indices.append(idx_val)
                criteria = 'Overload probability > ' + str(min_prob)

        if not any_removed:

            if len(loading) > 0:
                if len(idx) > 0:
                    # pick a random value
                    idx_val = np.random.randint(0, len(idx))
                    criteria = 'Random with overloads'

                else:
                    # pick the most loaded
                    idx_val = int(np.where(loading == max(loading))[0][0])
                    criteria = 'Max loading, Overloads not seen'

                circuit.branches[idx_val].active = False
                indices.append(idx_val)
            else:
                indices = []
                criteria = 'No branches'

        return indices, criteria

    def perform_step_run(self):
        """
        Perform only one step cascading
        Returns:
            Nothing
        """

        # recompile the grid
        self.grid.compile()

        # initialize the simulator
        if self.cascade_type is CascadeType.PowerFlow:
            model_simulator = PowerFlow(self.grid, self.options)

        elif self.cascade_type is CascadeType.LatinHypercube:
            model_simulator = LatinHypercubeSampling(self.grid, self.options, sampling_points=self.n_lhs_samples)

        else:
            model_simulator = PowerFlow(self.grid, self.options)

        # For every circuit, run a power flow
        # for c in self.grid.circuits:
        model_simulator.run()

        if self.current_step == 0:
            # the first iteration try to trigger the selected indices, if any
            idx = self.remove_elements(self.grid, idx=self.triggering_idx)
        else:
            # cascade normally
            idx = self.remove_elements(self.grid)

        # store the removed indices and the results
        entry = CascadingReportElement(idx, model_simulator.results)
        self.results.events.append(entry)

        # increase the step number
        self.current_step += 1

        # print(model_simulator.results.get_convergence_report())

        # send the finnish signal
        self.progress_signal.emit(0.0)
        self.progress_text.emit('Done!')
        self.done_signal.emit()

    def run(self):
        """
        Run the monte carlo simulation
        @return:
        """

        self.__cancel__ = False

        self.results = CascadingResults(self.cascade_type)

        if len(self.grid.circuits) == 0:
            self.grid.compile()

        # initialize the simulator
        if self.cascade_type is CascadeType.PowerFlow:
            model_simulator = PowerFlowMP(self.grid, self.options)

        elif self.cascade_type is CascadeType.LatinHypercube:
            model_simulator = LatinHypercubeSampling(self.grid, self.options, sampling_points=self.n_lhs_samples)

        else:
            model_simulator = PowerFlowMP(self.grid, self.options)

        self.progress_signal.emit(0.0)
        self.progress_text.emit('Running cascading failure...')

        n_grids = len(self.grid.circuits) + self.max_additional_islands
        if n_grids > len(self.grid.buses):  # safety check
            n_grids = len(self.grid.buses) - 1

        # print('n grids: ', n_grids)

        it = 0
        while len(self.grid.circuits) <= n_grids and it <= n_grids:

            # For every circuit, run a power flow
            # for c in self.grid.circuits:
            results = model_simulator.run()
            # print(model_simulator.results.get_convergence_report())

            # remove grid elements (branches)
            idx, criteria = self.remove_probability_based(self.grid, results, max_val=1.0, min_prob=0.1)

            # store the removed indices and the results
            entry = CascadingReportElement(idx, results, criteria)
            self.results.events.append(entry)

            # recompile grid
            self.grid.compile()

            it += 1

            prog = max(len(self.grid.circuits) / (n_grids+1), it/(n_grids+1))
            self.progress_signal.emit(prog * 100.0)

            if self.__cancel__:
                break

        print('Grid split into ', len(self.grid.circuits), ' islands after', it, ' steps')

        # send the finnish signal
        self.progress_signal.emit(0.0)
        self.progress_text.emit('Done!')
        self.done_signal.emit()

    def get_failed_idx(self):
        """
        Return the array of all failed branches
        Returns:
            array of all failed branches
        """
        return self.results.get_failed_idx()

    def get_table(self):
        """
        Get DataFrame of the failed elements
        :return: DataFrame
        """
        return self.results.get_table()

    def cancel(self):
        """
        Cancel the simulation
        :return:
        """
        self.__cancel__ = True
        self.progress_signal.emit(0.0)
        self.progress_text.emit('Cancelled')
        self.done_signal.emit()


########################################################################################################################
# Optimization classes
########################################################################################################################


class Optimize(QThread):
    progress_signal = pyqtSignal(float)
    progress_text = pyqtSignal(str)
    done_signal = pyqtSignal()

    def __init__(self, grid: MultiCircuit, options: PowerFlowOptions, max_iter=1000):
        """
        Constructor
        Args:
            grid: Grid to cascade
            options: Power flow Options
            max_iter: max iterations
        """

        QThread.__init__(self)

        self.grid = grid

        self.options = options

        self.__cancel__ = False

        # initialize the power flow
        self.power_flow = PowerFlow(self.grid, self.options)

        self.max_eval = max_iter
        n = len(self.grid.buses)
        m = len(self.grid.branches)

        # the dimension is the number of nodes
        self.dim = n

        # results
        self.results = MonteCarloResults(n, m, self.max_eval)

        # variables for the optimization
        self.xlow = zeros(n)  # lower bounds
        self.xup = ones(n)
        self.info = ""  # info
        self.integer = array([])  # integer variables
        self.continuous = arange(0, n, 1)  # continuous variables
        self.solution = None
        self.optimization_values = None
        self.it = 0

    def objfunction(self, x):
        """
        Objective function to run
        :param x: combinations of values between 0~1
        :return: objective function value, the average voltage in this case
        """
        Vbus = self.grid.power_flow_input.Vbus

        # For every circuit, run the time series
        for circuit in self.grid.circuits:
            # sample from the CDF give the vector x of values in [0, 1]
            # c.sample_at(x)
            mc_time_series = circuit.monte_carlo_input.get_at(x)

            Y, I, S = mc_time_series.get_at(t=0)

            #  run the sampled values
            # res = self.power_flow.run_at(0, mc=True)
            res = self.power_flow.run_pf(circuit=circuit, Vbus=Vbus, Sbus=S, Ibus=I)

            # Y, I, S = circuit.mc_time_series.get_at(0)
            self.results.S_points[self.it, circuit.bus_original_idx] = S
            self.results.V_points[self.it, circuit.bus_original_idx] = res.voltage[circuit.bus_original_idx]
            self.results.I_points[self.it, circuit.branch_original_idx] = res.Ibranch[circuit.branch_original_idx]
            self.results.loading_points[self.it, circuit.branch_original_idx] = res.loading[circuit.branch_original_idx]

        self.it += 1
        prog = self.it / self.max_eval * 100
        # self.progress_signal.emit(prog)

        f = abs(self.results.V_points[self.it - 1, :].sum()) / self.dim
        # print(prog, ' % \t', f)

        return f

    def run(self):
        """
        Run the optimization
        @return: Nothing
        """
        self.it = 0
        n = len(self.grid.buses)
        m = len(self.grid.branches)
        self.xlow = zeros(n)  # lower bounds
        self.xup = ones(n)  # upper bounds
        self.progress_signal.emit(0.0)
        self.progress_text.emit('Running stochastic voltage collapse...')
        self.results = MonteCarloResults(n, m, self.max_eval)

        # (1) Optimization problem
        # print(data.info)

        # (2) Experimental design
        # Use a symmetric Latin hypercube with 2d + 1 samples
        exp_des = SymmetricLatinHypercube(dim=self.dim, npts=2 * self.dim + 1)

        # (3) Surrogate model
        # Use a cubic RBF interpolant with a linear tail
        surrogate = RBFInterpolant(kernel=CubicKernel, tail=LinearTail, maxp=self.max_eval)

        # (4) Adaptive sampling
        # Use DYCORS with 100d candidate points
        adapt_samp = CandidateDYCORS(data=self, numcand=100 * self.dim)

        # Use the serial controller (uses only one thread)
        controller = SerialController(self.objfunction)

        # (5) Use the sychronous strategy without non-bound constraints
        strategy = SyncStrategyNoConstraints(worker_id=0,
                                             data=self,
                                             maxeval=self.max_eval,
                                             nsamples=1,
                                             exp_design=exp_des,
                                             response_surface=surrogate,
                                             sampling_method=adapt_samp)
        controller.strategy = strategy

        # Run the optimization strategy
        result = controller.run()

        # Print the final result
        print('Best value found: {0}'.format(result.value))
        print('Best solution found: {0}'.format(np.array_str(result.params[0], max_line_width=np.inf, precision=5,
                                                             suppress_small=True)))
        self.solution = result.params[0]

        # Extract function values from the controller
        self.optimization_values = np.array([o.value for o in controller.fevals])

        # send the finnish signal
        self.progress_signal.emit(0.0)
        self.progress_text.emit('Done!')
        self.done_signal.emit()

    def plot(self, ax=None):
        """
        Plot the optimization convergence
        """
        clr = np.array(['#2200CC', '#D9007E', '#FF6600', '#FFCC00', '#ACE600', '#0099CC',
                        '#8900CC', '#FF0000', '#FF9900', '#FFFF00', '#00CC01', '#0055CC'])
        if self.optimization_values is not None:
            max_eval = len(self.optimization_values)

            if ax is None:
                f, ax = plt.subplots()
            # Points
            ax.scatter(np.arange(0, max_eval), self.optimization_values, color=clr[6])
            # Best value found
            ax.plot(np.arange(0, max_eval), np.minimum.accumulate(self.optimization_values), color=clr[1],
                    linewidth=3.0)
            ax.set_xlabel('Evaluations')
            ax.set_ylabel('Function Value')
            ax.set_title('Optimization convergence')

    def cancel(self):
        """
        Cancel the simulation
        """
        self.__cancel__ = True
        self.progress_signal.emit(0.0)
        self.progress_text.emit('Cancelled')
        self.done_signal.emit()


########################################################################################################################
# Optimal Power flow classes
########################################################################################################################

class DcOpf:

    def __init__(self, circuit, options):
        """
        OPF simple dispatch problem
        :param circuit: GridCal Circuit instance (remember this must be a connected island)
        :param options: OptimalPowerFlowOptions instance
        """

        self.circuit = circuit

        self.load_shedding = options.load_shedding

        self.Sbase = circuit.Sbase
        self.B = circuit.power_flow_input.Ybus.imag.tocsr()
        self.nbus = self.B.shape[0]
        self.nbranch = len(self.circuit.branches)

        # node sets
        self.pqpv = circuit.power_flow_input.pqpv
        self.pv = circuit.power_flow_input.pv
        self.vd = circuit.power_flow_input.ref
        self.pq = circuit.power_flow_input.pq

        # declare the voltage angles and the possible load shed values
        self.theta = [None] * self.nbus
        self.load_shed = [None] * self.nbus
        for i in range(self.nbus):
            self.theta[i] = pulp.LpVariable("Theta_" + str(i), -0.5, 0.5)
            self.load_shed[i] = pulp.LpVariable("LoadShed_" + str(i), 0.0, 1e20)

        # declare the slack vars
        self.slack_loading_ij_p = [None] * self.nbranch
        self.slack_loading_ji_p = [None] * self.nbranch
        self.slack_loading_ij_n = [None] * self.nbranch
        self.slack_loading_ji_n = [None] * self.nbranch

        if self.load_shedding:
            pass

        else:

            for i in range(self.nbranch):
                self.slack_loading_ij_p[i] = pulp.LpVariable("LoadingSlack_ij_p_" + str(i), 0, 1e20)
                self.slack_loading_ji_p[i] = pulp.LpVariable("LoadingSlack_ji_p_" + str(i), 0, 1e20)
                self.slack_loading_ij_n[i] = pulp.LpVariable("LoadingSlack_ij_n_" + str(i), 0, 1e20)
                self.slack_loading_ji_n[i] = pulp.LpVariable("LoadingSlack_ji_n_" + str(i), 0, 1e20)

        # declare the generation
        self.PG = list()

        # LP problem
        self.problem = None

        # potential errors flag
        self.potential_errors = False

        # Check if the problem was solved or not
        self.solved = False

        # LP problem restrictions saved on build and added to the problem with every load change
        self.s_restrictions = list()
        self.p_restrictions = list()

        self.loads = np.zeros(self.nbus)

    def build(self, t_idx=None):
        """
        Build the OPF problem using the sparse formulation
        In this step, the circuit loads are not included
        those are added separately for greater flexibility
        """

        '''
        CSR format explanation:
        The standard CSR representation where the column indices for row i are stored in 

        -> indices[indptr[i]:indptr[i+1]] 

        and their corresponding values are stored in 

        -> data[indptr[i]:indptr[i+1]]

        If the shape parameter is not supplied, the matrix dimensions are inferred from the index arrays.

        https://docs.scipy.org/doc/scipy/reference/generated/scipy.sparse.csr_matrix.html
        '''

        print('Compiling LP')
        prob = pulp.LpProblem("DC optimal power flow", pulp.LpMinimize)

        # initialize the potential errors
        self.potential_errors = False

        ################################################################################################################
        # Add the objective function
        ################################################################################################################
        fobj = 0.0

        # add the voltage angles multiplied by zero (trick)
        for j in self.pqpv:
            fobj += self.theta[j] * 0.0

        # Add the generators cost
        for k, bus in enumerate(self.circuit.buses):

            generators = bus.controlled_generators + bus.batteries

            # check that there are at least one generator at the slack node
            if len(generators) == 0 and bus.type == BusMode.REF:
                self.potential_errors = True
                warn('There is no generator at the Slack node ' + bus.name + '!!!')

            # Add the bus LP vars
            for i, gen in enumerate(generators):

                # add the variable to the objective function
                if gen.active and gen.enabled_dispatch:
                    if t_idx is None:
                        fobj += gen.LPVar_P * gen.Cost
                        # add the var reference just to print later...
                        self.PG.append(gen.LPVar_P)
                    else:
                        fobj += gen.LPVar_P_prof[t_idx] * gen.Cost
                        # add the var reference just to print later...
                        self.PG.append(gen.LPVar_P_prof[t_idx])
                else:
                    pass  # the generator is not active

            # minimize the load shedding if activated
            if self.load_shedding:
                fobj += self.load_shed[k]

        # minimize the branch loading slack if not load shedding
        if not self.load_shedding:
            # Minimize the branch overload slacks
            for k, branch in enumerate(self.circuit.branches):
                if branch.active:
                    fobj += self.slack_loading_ij_p[k] + self.slack_loading_ij_n[k]
                    fobj += self.slack_loading_ji_p[k] + self.slack_loading_ji_n[k]
                else:
                    pass  # the branch is not active

        # Add the objective function to the problem
        prob += fobj

        ################################################################################################################
        # Add the nodal power balance equations as constraints (without loads, those are added later)
        # See: https://math.stackexchange.com/questions/1727572/solving-a-feasible-system-of-linear-equations-
        #      using-linear-programming
        ################################################################################################################
        for i in self.pqpv:

            calculated_node_power = 0
            node_power_injection = 0
            generators = self.circuit.buses[i].controlled_generators + self.circuit.buses[i].batteries

            # add the calculated node power
            for ii in range(self.B.indptr[i], self.B.indptr[i+1]):

                j = self.B.indices[ii]

                if j not in self.vd:

                    calculated_node_power += self.B.data[ii] * self.theta[j]

                    if self.B.data[ii] < 1e-6:
                        warn("There are susceptances close to zero.")

            # add the generation LP vars
            if t_idx is None:
                for gen in generators:
                    if gen.active:
                        if gen.enabled_dispatch:
                            # add the dispatch variable
                            node_power_injection += gen.LPVar_P
                        else:
                            # set the default value
                            node_power_injection += gen.P / self.Sbase
                    else:
                        pass
            else:
                for gen in generators:
                    if gen.active:
                        if gen.enabled_dispatch:
                            # add the dispatch variable
                            node_power_injection += gen.LPVar_P_prof[t_idx]
                        else:
                            # set the default profile value
                            node_power_injection += gen.Pprof.values[t_idx] / self.Sbase
                    else:
                        pass

            # Store the terms for adding the load later.
            # This allows faster problem compilation in case of recurrent runs
            self.s_restrictions.append(calculated_node_power)
            self.p_restrictions.append(node_power_injection)

            # # add the nodal demand: See 'set_loads()'
            # for load in self.circuit.buses[i].loads:
            #     node_power_injection -= load.S.real / self.Sbase
            #
            # prob.add(calculated_node_power == node_power_injection, 'ct_node_mismatch_' + str(i))

        ################################################################################################################
        #  set the slack nodes voltage angle
        ################################################################################################################
        for i in self.vd:
            prob.add(self.theta[i] == 0, 'ct_slack_theta_' + str(i))

        ################################################################################################################
        #  set the slack generator power
        ################################################################################################################
        for i in self.vd:

            val = 0
            g = 0
            generators = self.circuit.buses[i].controlled_generators + self.circuit.buses[i].batteries

            # compute the slack node power
            for ii in range(self.B.indptr[i], self.B.indptr[i+1]):
                j = self.B.indices[ii]
                val += self.B.data[ii] * self.theta[j]

            # Sum the slack generators
            if t_idx is None:
                for gen in generators:
                    if gen.active and gen.enabled_dispatch:
                        g += gen.LPVar_P
                    else:
                        pass
            else:
                for gen in generators:
                    if gen.active and gen.enabled_dispatch:
                        g += gen.LPVar_P_prof[t_idx]
                    else:
                        pass

            # the sum of the slack node generators must be equal to the slack node power
            prob.add(g == val, 'ct_slack_power_' + str(i))

        ################################################################################################################
        # Set the branch limits
        ################################################################################################################
        any_rate_zero = False
        for k, branch in enumerate(self.circuit.branches):

            if branch.active:
                i = self.circuit.buses_dict[branch.bus_from]
                j = self.circuit.buses_dict[branch.bus_to]

                # branch flow
                Fij = self.B[i, j] * (self.theta[i] - self.theta[j])
                Fji = self.B[i, j] * (self.theta[j] - self.theta[i])

                # constraints
                if not self.load_shedding:
                    # Add slacks
                    prob.add(Fij + self.slack_loading_ij_p[k] - self.slack_loading_ij_n[k] <= branch.rate / self.Sbase, 'ct_br_flow_ij_' + str(k))
                    prob.add(Fji + self.slack_loading_ji_p[k] - self.slack_loading_ji_n[k] <= branch.rate / self.Sbase, 'ct_br_flow_ji_' + str(k))
                    # prob.add(Fij <= branch.rate / self.Sbase, 'ct_br_flow_ij_' + str(k))
                    # prob.add(Fji <= branch.rate / self.Sbase, 'ct_br_flow_ji_' + str(k))
                else:
                    # The slacks are in the form of load shedding
                    prob.add(Fij <= branch.rate / self.Sbase, 'ct_br_flow_ij_' + str(k))
                    prob.add(Fji <= branch.rate / self.Sbase, 'ct_br_flow_ji_' + str(k))

                if branch.rate <= 1e-6:
                    any_rate_zero = True
            else:
                pass  # the branch is not active...

        # No branch can have rate = 0, otherwise the problem fails
        if any_rate_zero:
            self.potential_errors = True
            warn('There are branches with no rate.')

        # set the global OPF LP problem
        self.problem = prob

    def set_loads(self, t_idx=None):
        """
        Add the loads to the LP problem
        Args:
            t_idx: time index, if none, the default object values are taken
        """

        if t_idx is None:

            # use the default loads
            for k, i in enumerate(self.pqpv):

                # these restrictions come from the build step to be fulfilled with the load now
                node_power_injection = self.p_restrictions[k]
                calculated_node_power = self.s_restrictions[k]

                # add the nodal demand
                for load in self.circuit.buses[i].loads:
                    if load.active:
                        self.loads[i] += load.S.real / self.Sbase
                    else:
                        pass

                if calculated_node_power is 0 and node_power_injection is 0:
                    # nodes without injection or generation
                    pass
                else:
                    # add the restriction
                    if self.load_shedding:

                        self.problem.add(calculated_node_power == node_power_injection - self.loads[i] + self.load_shed[i],
                                         self.circuit.buses[i].name + '_ct_node_mismatch_' + str(k))

                        # if there is no load at the node, do not allow load shedding
                        if len(self.circuit.buses[i].loads) == 0:
                            self.problem.add(self.load_shed[i] == 0.0, self.circuit.buses[i].name + '_ct_null_load_shed_' + str(k))

                    else:
                        self.problem.add(calculated_node_power == node_power_injection - self.loads[i],
                                         self.circuit.buses[i].name + '_ct_node_mismatch_' + str(k))
        else:
            # Use the load profile values at index=t_idx
            for k, i in enumerate(self.pqpv):

                # these restrictions come from the build step to be fulfilled with the load now
                node_power_injection = self.p_restrictions[k]
                calculated_node_power = self.s_restrictions[k]

                # add the nodal demand
                for load in self.circuit.buses[i].loads:
                    if load.active:
                        self.loads[i] += load.Sprof.values[t_idx].real / self.Sbase
                    else:
                        pass

                # add the restriction
                if self.load_shedding:

                    self.problem.add(
                        calculated_node_power == node_power_injection - self.loads[i] + self.load_shed[i],
                        self.circuit.buses[i].name + '_ct_node_mismatch_' + str(k))

                    # if there is no load at the node, do not allow load shedding
                    if len(self.circuit.buses[i].loads) == 0:
                        self.problem.add(self.load_shed[i] == 0.0,
                                         self.circuit.buses[i].name + '_ct_null_load_shed_' + str(k))

                else:
                    self.problem.add(calculated_node_power == node_power_injection - self.loads[i],
                                     self.circuit.buses[i].name + '_ct_node_mismatch_' + str(k))

    def solve(self):
        """
        Solve the LP OPF problem
        """

        if not self.potential_errors:

            # if there is no problem there, make it
            if self.problem is None:
                self.build()

            print('Solving LP')
            print('Load shedding:', self.load_shedding)
            self.problem.solve()  # solve with CBC
            # prob.solve(CPLEX())

            # self.problem.writeLP('dcopf.lp')

            # The status of the solution is printed to the screen
            print("Status:", pulp.LpStatus[self.problem.status])

            # The optimised objective function value is printed to the screen
            print("Cost =", pulp.value(self.problem.objective), '€')

            self.solved = True

        else:
            self.solved = False

    def print(self):
        """
        Print results
        :return:
        """
        print('\nVoltage angles (in rad)')
        for i, th in enumerate(self.theta):
            print('Bus', i, '->', th.value())

        print('\nGeneration power (in MW)')
        for i, g in enumerate(self.PG):
            val = g.value() * self.Sbase if g.value() is not None else 'None'
            print(g.name, '->', val)

        # Set the branch limits
        print('\nBranch flows (in MW)')
        for k, branch in enumerate(self.circuit.branches):
            i = self.circuit.buses_dict[branch.bus_from]
            j = self.circuit.buses_dict[branch.bus_to]
            if self.theta[i].value() is not None and self.theta[j].value() is not None:
                F = self.B[i, j] * (self.theta[i].value() - self.theta[j].value()) * self.Sbase
            else:
                F = 'None'
            print('Branch ' + str(i) + '-' + str(j) + '(', branch.rate, 'MW) ->', F)

    def get_results(self, save_lp_file=False, t_idx=None, realistic=False):
        """
        Return the optimization results
        :param save_lp_file:
        :param t_idx:
        :param realistic:
        :return: OptimalPowerFlowResults instance
        """

        # initialize results object
        n = len(self.circuit.buses)
        m = len(self.circuit.branches)
        res = OptimalPowerFlowResults(is_dc=True)
        res.initialize(n, m)

        if save_lp_file:
            # export the problem formulation to an LP file
            self.problem.writeLP('dcopf.lp')

        if self.solved:

            if realistic:

                # Add buses
                for i in range(n):
                    # Set the voltage
                    res.voltage[i] = 1 * exp(1j * self.theta[i].value())

                    if self.load_shed is not None:
                        res.load_shedding[i] = self.load_shed[i].value()

                # Set the values
                res.Sbranch, res.Ibranch, res.loading, \
                res.losses, res.Sbus = PowerFlowMP.power_flow_post_process(self.circuit, res.voltage)

            else:
                # Add buses
                for i in range(n):
                    # g = 0.0
                    #
                    # generators = self.circuit.buses[i].controlled_generators + self.circuit.buses[i].batteries
                    #
                    # # Sum the slack generators
                    # if t_idx is None:
                    #     for gen in generators:
                    #         if gen.active and gen.enabled_dispatch:
                    #             g += gen.LPVar_P.value()
                    # else:
                    #     for gen in generators:
                    #         if gen.active and gen.enabled_dispatch:
                    #             g += gen.LPVar_P_prof[t_idx].value()
                    #
                    # # Set the results
                    # res.Sbus[i] = (g - self.loads[i]) * self.circuit.Sbase

                    # Set the voltage
                    res.voltage[i] = 1 * exp(1j * self.theta[i].value())

                    if self.load_shed is not None:
                        res.load_shedding[i] = self.load_shed[i].value()

                # Set the values
                res.Sbranch, res.Ibranch, res.loading, \
                res.losses, res.Sbus = PowerFlowMP.power_flow_post_process(self.circuit, res.voltage, only_power=True)

                # Add branches
                for k, branch in enumerate(self.circuit.branches):

                    if branch.active:
                        # get the from and to nodal indices of the branch
                        i = self.circuit.buses_dict[branch.bus_from]
                        j = self.circuit.buses_dict[branch.bus_to]

                        # compute the power flowing
                        if self.theta[i].value() is not None and self.theta[j].value() is not None:
                            F = self.B[i, j] * (self.theta[i].value() - self.theta[j].value()) * self.Sbase
                        else:
                            F = -1

                        # Set the results
                        if self.slack_loading_ij_p[k] is not None:
                            res.overloads[k] = (self.slack_loading_ij_p[k].value()
                                                + self.slack_loading_ji_p[k].value()
                                                - self.slack_loading_ij_n[k].value()
                                                - self.slack_loading_ji_n[k].value()) * self.Sbase
                        res.Sbranch[k] = F
                        res.loading[k] = abs(F / branch.rate)
                    else:
                        pass

        else:
            # the problem did not solve, pass
            pass

        return res


class AcOpf:

    def __init__(self, circuit: Circuit, options, voltage_band=0.1):
        """
        Linearized AC power flow, solved with a linear solver :o
        :param circuit: GridCal Circuit instance
        """

        self.vm_low = 1.0 - voltage_band
        self.vm_high = 1.0 + voltage_band

        self.load_shedding = options.load_shedding

        self.circuit = circuit
        self.Sbase = circuit.Sbase

        # node sets
        self.pv = circuit.power_flow_input.pv
        self.pq = circuit.power_flow_input.pq
        self.vd = circuit.power_flow_input.ref
        self.pvpq = r_[self.pv, self.pq]
        self.pvpqpq = r_[self.pv, self.pq, self.pq]

        Y = circuit.power_flow_input.Ybus
        self.B = circuit.power_flow_input.Ybus.imag
        Ys = circuit.power_flow_input.Yseries
        S = circuit.power_flow_input.Sbus
        self.V = circuit.power_flow_input.Vbus.copy()

        # form the system matrix
        A11 = -Ys.imag[self.pvpq, :][:, self.pvpq]
        A12 = Y.real[self.pvpq, :][:, self.pq]
        A21 = -Ys.real[self.pq, :][:, self.pvpq]
        A22 = -Y.imag[self.pq, :][:, self.pq]
        self.sys_mat = vstack_s([hstack_s([A11, A12]),
                                 hstack_s([A21, A22])], format="csr")

        # form the slack system matrix
        A11s = -Ys.imag[self.vd, :][:, self.pvpq]
        A12s = Y.real[self.vd, :][:, self.pq]
        self.sys_mat_slack = hstack_s([A11s, A12s], format="csr")

        # compose the right hand side (power vectors)
        self.rhs = r_[S.real[self.pvpq], S.imag[self.pq]]

        # declare the voltage increments dx
        self.nn = self.sys_mat.shape[0]
        self.nbranch = len(self.circuit.branches)
        self.nbus = len(self.circuit.buses)
        self.dx_var = [None] * self.nn

        self.flow_ij = [None] * self.nbranch
        self.flow_ji = [None] * self.nbranch

        self.theta_dict = dict()

        self.loads = np.zeros(self.nn)
        self.load_shed = [None] * self.nn

        npv = len(self.pv)
        npq = len(self.pq)
        for i in range(self.nn):
            if i < (npv+npq):
                self.dx_var[i] = pulp.LpVariable("Va" + str(i), -0.5, 0.5)
                self.theta_dict[self.pvpq[i]] = self.dx_var[i]  # dictionary to store the angles for the pvpq nodes
                self.load_shed[i] = pulp.LpVariable("LoadShed_P_" + str(i), 0.0, 1e20)
            else:
                self.dx_var[i] = pulp.LpVariable("Vm" + str(i))
                self.load_shed[i] = pulp.LpVariable("LoadShed_Q_" + str(i), 0.0, 1e20)

        # declare the slack vars
        self.slack_loading_ij_p = [None] * self.nbranch
        self.slack_loading_ji_p = [None] * self.nbranch
        self.slack_loading_ij_n = [None] * self.nbranch
        self.slack_loading_ji_n = [None] * self.nbranch

        if self.load_shedding:
            pass

        else:

            for i in range(self.nbranch):
                self.slack_loading_ij_p[i] = pulp.LpVariable("LoadingSlack_ij_p_" + str(i), 0, 1e20)
                self.slack_loading_ji_p[i] = pulp.LpVariable("LoadingSlack_ji_p_" + str(i), 0, 1e20)
                self.slack_loading_ij_n[i] = pulp.LpVariable("LoadingSlack_ij_n_" + str(i), 0, 1e20)
                self.slack_loading_ji_n[i] = pulp.LpVariable("LoadingSlack_ji_n_" + str(i), 0, 1e20)

        # declare the generation
        self.PG = list()

        # LP problem
        self.problem = None

        # potential errors flag
        self.potential_errors = False

        # Check if the problem was solved or not
        self.solved = False

        # LP problem restrictions saved on build and added to the problem with every load change
        self.s_restrictions = list()
        self.p_restrictions = list()

    def build(self, t_idx=None):
        """
        Formulate and Solve the AC LP problem
        :return: Nothing
        """
        prob = pulp.LpProblem("AC power flow", pulp.LpMinimize)

        npv = len(self.pv)
        npq = len(self.pq)

        ################################################################################################################
        # Add the objective function
        ################################################################################################################
        fobj = 0.0

        # Add the objective function (all zeros)
        # for i in range(self.nn):
        #     fobj += self.dx_var[i] * 0.0

        # Add the generators cost
        for k, bus in enumerate(self.circuit.buses):

            generators = bus.controlled_generators + bus.batteries

            # check that there are at least one generator at the slack node
            if len(generators) == 0 and bus.type == BusMode.REF:
                self.potential_errors = True
                warn('There is no generator at the Slack node ' + bus.name + '!!!')

            # Add the bus LP vars
            for i, gen in enumerate(generators):

                # add the variable to the objective function
                if gen.active and gen.enabled_dispatch:
                    if t_idx is None:
                        fobj += gen.LPVar_P * gen.Cost
                        # add the var reference just to print later...
                        self.PG.append(gen.LPVar_P)
                    else:
                        fobj += gen.LPVar_P_prof[t_idx] * gen.Cost
                        # add the var reference just to print later...
                        self.PG.append(gen.LPVar_P_prof[t_idx])
                else:
                    pass  # the generator is not active

            # minimize the load shedding if activated
            if self.load_shedding:
                fobj += self.load_shed[k]

        # minimize the branch loading slack if not load shedding
        if not self.load_shedding:
            # Minimize the branch overload slacks
            for k, branch in enumerate(self.circuit.branches):
                if branch.active:
                    fobj += self.slack_loading_ij_p[k] + self.slack_loading_ij_n[k]
                    fobj += self.slack_loading_ji_p[k] + self.slack_loading_ji_n[k]
                else:
                    pass  # the branch is not active

        # Add the objective function to the problem
        prob += fobj
        ################################################################################################################
        # Add the matrix multiplication as constraints
        # See: https://math.stackexchange.com/questions/1727572/solving-a-feasible-system-of-linear-equations-
        #      using-linear-programming
        ################################################################################################################

        # Matrix product
        for i in range(self.nn):

            calculated_node_power = 0
            node_power_injection = 0

            # add the calculated node power
            for ii in range(self.sys_mat.indptr[i], self.sys_mat.indptr[i + 1]):
                j = self.sys_mat.indices[ii]
                calculated_node_power += self.sys_mat.data[ii] * self.dx_var[j]

            # Only for PV!
            if i < npv:

                # gather the generators at the node
                k = self.pvpqpq[i]
                generators = self.circuit.buses[k].controlled_generators + self.circuit.buses[k].batteries

                # add the generation LP vars
                if t_idx is None:
                    for gen in generators:
                        if gen.active:
                            if gen.enabled_dispatch:
                                # add the dispatch variable
                                node_power_injection += gen.LPVar_P
                            else:
                                # set the default value
                                node_power_injection += gen.P / self.Sbase
                        else:
                            pass
                else:
                    for gen in generators:
                        if gen.active:
                            if gen.enabled_dispatch:
                                # add the dispatch variable
                                node_power_injection += gen.LPVar_P_prof[t_idx]
                            else:
                                # set the default profile value
                                node_power_injection += gen.Pprof.values[t_idx] / self.Sbase
                        else:
                            pass
            else:
                pass  # it is a PQ node, no generators there

            # Store the terms for adding the load later.
            # This allows faster problem compilation in case of recurrent runs
            self.s_restrictions.append(calculated_node_power)
            self.p_restrictions.append(node_power_injection)

            # const = s == self.rhs[i]
            # prob += const

        ################################################################################################################
        # Add the matrix multiplication as constraints (slack)
        ################################################################################################################

        for i in range(self.sys_mat_slack.shape[0]):  # vd nodes

            calculated_node_power = 0
            node_power_injection = 0

            # add the calculated node power
            for ii in range(self.sys_mat_slack.indptr[i], self.sys_mat_slack.indptr[i + 1]):
                j = self.sys_mat_slack.indices[ii]
                calculated_node_power += self.sys_mat_slack.data[ii] * self.dx_var[j]

            # Only for PV!
            if i < npv:

                # gather the generators at the node
                k = self.vd[i]
                generators = self.circuit.buses[k].controlled_generators + self.circuit.buses[k].batteries

                # add the generation LP vars
                if t_idx is None:
                    for gen in generators:
                        if gen.active and gen.enabled_dispatch:
                            node_power_injection += gen.LPVar_P
                        else:
                            pass
                else:
                    for gen in generators:
                        if gen.active and gen.enabled_dispatch:
                            node_power_injection += gen.LPVar_P_prof[t_idx]
                        else:
                            pass
            else:
                pass  # it is a PQ node, no generators there

            # the sum of the slack node generators must be equal to the slack node power
            prob.add(calculated_node_power == node_power_injection, 'ct_slack_power_' + str(i))

        ################################################################################################################
        # control the voltage module between vm_low and vm_high
        ################################################################################################################
        for k, i in enumerate(self.pq):
            vm_var = abs(self.V[i]) + self.dx_var[npv + npq + k]  # compose the voltage module
            prob += vm_var <= self.vm_high
            prob += self.vm_low <= vm_var

        ################################################################################################################
        # control the voltage angles: Already defined with bounds
        ################################################################################################################
        # No need, already done

        ################################################################################################################
        # Set the branch limits: This is the same as in the DC OPF, unless a better approximation is found
        ################################################################################################################
        for k, branch in enumerate(self.circuit.branches):
            i = self.circuit.buses_dict[branch.bus_from]
            j = self.circuit.buses_dict[branch.bus_to]

            if i in self.theta_dict.keys():
                va_i = self.theta_dict[i]
            else:
                va_i = 0.0  # is slack

            if j in self.theta_dict.keys():
                va_j = self.theta_dict[j]
            else:
                va_j = 0.0

            # branch flow
            self.flow_ij[k] = self.B[i, j] * (va_i - va_j)
            self.flow_ji[k] = self.B[i, j] * (va_j - va_i)

            # constraints
            if not self.load_shedding:
                # Add slacks
                prob.add(self.flow_ij[k] + self.slack_loading_ij_p[k] - self.slack_loading_ij_n[k] <= branch.rate / self.Sbase,
                         'ct_br_flow_ij_' + str(k))
                prob.add(self.flow_ji[k] + self.slack_loading_ji_p[k] - self.slack_loading_ji_n[k] <= branch.rate / self.Sbase,
                         'ct_br_flow_ji_' + str(k))
            else:
                # The slacks are in the form of load shedding
                prob.add(self.flow_ij[k] <= branch.rate / self.Sbase, 'ct_br_flow_ij_' + str(k))
                prob.add(self.flow_ji[k] <= branch.rate / self.Sbase, 'ct_br_flow_ji_' + str(k))

        # set the current problem
        self.problem = prob

    def set_loads(self, t_idx=None):
        """
        Add the loads to the LP problem
        Args:
            t_idx: time index, if none, the default object values are taken
        """
        npv = len(self.pv)
        npq = len(self.pq)

        if t_idx is None:

            # use the default loads
            for k, i in enumerate(self.pvpqpq):

                # these restrictions come from the build step to be fulfilled with the load now
                node_power_injection = self.p_restrictions[k]
                calculated_node_power = self.s_restrictions[k]

                # add the nodal demand
                for load in self.circuit.buses[i].loads:
                    if load.active:
                        if k < (npq + npv):
                            self.loads[i] += load.S.real / self.Sbase
                        else:
                            self.loads[i] += load.S.imag / self.Sbase
                    else:
                        pass

                if calculated_node_power is 0 and node_power_injection is 0:
                    # nodes without injection or generation
                    pass
                else:
                    # add the restriction
                    if self.load_shedding:

                        self.problem.add(calculated_node_power == node_power_injection - self.loads[i] + self.load_shed[i],
                                         self.circuit.buses[i].name + '_ct_node_mismatch_' + str(k))

                        # if there is no load at the node, do not allow load shedding
                        if len(self.circuit.buses[i].loads) == 0:
                            self.problem.add(self.load_shed[i] == 0.0, self.circuit.buses[i].name + '_ct_null_load_shed_' + str(k))

                    else:
                        self.problem.add(calculated_node_power == node_power_injection - self.loads[i],
                                         self.circuit.buses[i].name + '_ct_node_mismatch_' + str(k))
        else:
            # Use the load profile values at index=t_idx
            for k, i in enumerate(self.pvpq):

                # these restrictions come from the build step to be fulfilled with the load now
                node_power_injection = self.p_restrictions[k]
                calculated_node_power = self.s_restrictions[k]

                # add the nodal demand
                for load in self.circuit.buses[i].loads:
                    if load.active:
                        if k < (npq + npv):
                            self.loads[i] += load.Sprof.values[t_idx].real / self.Sbase
                        else:
                            self.loads[i] += load.Sprof.values[t_idx].imag / self.Sbase
                    else:
                        pass

                # add the restriction
                if self.load_shedding:

                    self.problem.add(
                        calculated_node_power == node_power_injection - self.loads[i] + self.load_shed[i],
                        self.circuit.buses[i].name + '_ct_node_mismatch_' + str(k))

                    # if there is no load at the node, do not allow load shedding
                    if len(self.circuit.buses[i].loads) == 0:
                        self.problem.add(self.load_shed[i] == 0.0,
                                         self.circuit.buses[i].name + '_ct_null_load_shed_' + str(k))

                else:
                    self.problem.add(calculated_node_power == node_power_injection - self.loads[i],
                                     self.circuit.buses[i].name + '_ct_node_mismatch_' + str(k))

    def solve(self):
        """
        Solve the LP OPF problem
        """

        if self.problem is None:
            self.build()

        if not self.potential_errors:

            # if there is no problem there, make it
            if self.problem is None:
                self.build()

            print('Solving LP')
            print('Load shedding:', self.load_shedding)
            self.problem.solve()  # solve with CBC
            # prob.solve(CPLEX())

            # self.problem.writeLP('dcopf.lp')

            # The status of the solution is printed to the screen
            print("Status:", pulp.LpStatus[self.problem.status])

            # The optimised objective function value is printed to the screen
            print("Cost =", pulp.value(self.problem.objective), '€')

            self.solved = True

            # Solve
            self.problem.solve()
            self.problem.writeLP('ac_opf.lp')

            # compose the results vector ###############################################################################
            npv = len(self.pv)
            npq = len(self.pq)

            x_inc = zeros(self.nn)
            for i, th in enumerate(self.dx_var):
                x_inc[i] = th.value()

            #  set the pv voltages
            va_pv = x_inc[0:npv]
            vm_pv = abs(self.V[self.pv])
            self.V[self.pv] = vm_pv * exp(1j * va_pv)

            # set the pq voltages
            va_pq = x_inc[npv:npv + npq]
            vm_pq = abs(self.V[self.pq]) + x_inc[npv + npq:]
            self.V[self.pq] = vm_pq * exp(1j * va_pq)

        else:
            self.solved = False

    def print(self):
        print('Voltage solution')

        # compose voltages results
        df_v = pd.DataFrame(data=np.c_[abs(self.V), np.angle(self.V), self.V.real, self.V.imag],
                            columns=['Module', 'Angle(rad)', 'Real', 'Imag'],
                            index=['Bus' + str(i) for i in range(self.V.shape[0])])

        # compose branches results
        flows = zeros(self.nbranch)
        loading = zeros(self.nbranch)
        br_names = [None] * self.nbranch
        for k in range(self.nbranch):
            flows[k] = abs(self.flow_ij[k].value()) * self.Sbase
            loading[k] = flows[k] / self.circuit.branches[k].rate * 100.0
            br_names[k] = 'Branch ' + str(k)

        df_f = pd.DataFrame(data=np.c_[flows, loading],
                            columns=['Flow (MW)', 'Loading (%)'],
                            index=br_names)

        generation = zeros(len(self.PG))
        gen_names = [None] * len(self.PG)
        for k, gen_var in enumerate(self.PG):
            generation[k] = gen_var.value() * self.Sbase
            gen_names[k] = 'Gen' + str(k)

        df_g = pd.DataFrame(data=generation,
                            columns=['Gen(MW)'],
                            index=gen_names)
        print(df_v)
        print(df_f)
        print(df_g)

    def get_results(self, save_lp_file=False, t_idx=None, realistic=False):
        """
        Return the optimization results
        :param save_lp_file:
        :param t_idx:
        :param realistic: compute the realistic values associated with the voltage solution
        :return: OptimalPowerFlowResults instance
        """

        # initialize results object
        n_bus = len(self.circuit.buses)
        n_branch = len(self.circuit.branches)
        res = OptimalPowerFlowResults(is_dc=False)
        res.initialize(n_bus, n_branch)

        if save_lp_file:
            # export the problem formulation to an LP file
            self.problem.writeLP('acopf.lp')

        if self.solved:

            if realistic:
                # Set the values
                res.Sbranch, res.Ibranch, res.loading, \
                res.losses, res.Sbus = PowerFlowMP.power_flow_post_process(self.circuit, self.V)
                res.voltage = self.V
            else:

                # Add buses
                for i in range(n_bus):

                    g = 0.0
                    generators = self.circuit.buses[i].controlled_generators + self.circuit.buses[i].batteries

                    # Sum the slack generators
                    if t_idx is None:
                        for gen in generators:
                            if gen.active and gen.enabled_dispatch:
                                g += gen.LPVar_P.value()
                    else:
                        for gen in generators:
                            if gen.active and gen.enabled_dispatch:
                                g += gen.LPVar_P_prof[t_idx].value()

                    # Set the results (power, load shedding)
                    res.Sbus[i] = (g - self.loads[i]) * self.circuit.Sbase

                    if self.load_shed is not None:
                        res.load_shedding[i] = self.load_shed[i].value()

                # Set the values
                res.Sbranch, res.Ibranch, res.loading, \
                res.losses, res.Sbus = PowerFlowMP.power_flow_post_process(self.circuit, self.V, only_power=True)
                res.voltage = self.V
                angles = np.angle(self.V)

                # Add branches
                for k, branch in enumerate(self.circuit.branches):

                    if branch.active:
                        # get the from and to nodal indices of the branch
                        i = self.circuit.buses_dict[branch.bus_from]
                        j = self.circuit.buses_dict[branch.bus_to]

                        # compute the power flowing
                        if angles[i] is not None and angles[j] is not None:
                            F = self.B[i, j] * (angles[i] - angles[j]) * self.Sbase
                        else:
                            F = -1

                        # Set the results
                        if self.slack_loading_ij_p[k] is not None:
                            res.overloads[k] = (self.slack_loading_ij_p[k].value()
                                                + self.slack_loading_ji_p[k].value()
                                                - self.slack_loading_ij_n[k].value()
                                                - self.slack_loading_ji_n[k].value()) * self.Sbase
                        res.Sbranch[k] = F
                        res.loading[k] = abs(F / branch.rate)
                    else:
                        pass

        else:
            # the problem did not solve, pass
            pass

        return res


class OptimalPowerFlowOptions:

    def __init__(self, verbose=False, load_shedding=False, solver=SolverType.DC_OPF, realistic_results=False):
        """
        OPF options constructor
        :param verbose:
        :param load_shedding:
        :param solver:
        :param realistic_results:
        """
        self.verbose = verbose

        self.load_shedding = load_shedding

        self.solver = solver

        self.realistic_results = realistic_results


class OptimalPowerFlowResults:

    def __init__(self, Sbus=None, voltage=None, load_shedding=None, Sbranch=None, overloads=None,
                 loading=None, losses=None, converged=None, is_dc=False):
        """
        OPF results constructor
        :param Sbus: bus power injections
        :param voltage: bus voltages
        :param load_shedding: load shedding values
        :param Sbranch: branch power values
        :param overloads: branch overloading values
        :param loading: branch loading values
        :param losses: branch losses
        :param converged: converged?
        """
        self.Sbus = Sbus

        self.voltage = voltage

        self.load_shedding = load_shedding

        self.Sbranch = Sbranch

        self.overloads = overloads

        self.loading = loading

        self.losses = losses

        self.converged = converged

        self.available_results = ['Bus voltage', 'Bus power', 'Branch power', 'Branch loading',
                                  'Branch overloads', 'Load shedding']

        self.plot_bars_limit = 100

        self.is_dc = is_dc

    def copy(self):
        """
        Return a copy of this
        @return:
        """
        return OptimalPowerFlowResults(Sbus=self.Sbus,
                                       voltage=self.voltage,
                                       load_shedding=self.load_shedding,
                                       Sbranch=self.Sbranch,
                                       overloads=self.overloads,
                                       loading=self.loading,
                                       losses=self.losses,
                                       converged=self.converged)

    def initialize(self, n, m):
        """
        Initialize the arrays
        @param n: number of buses
        @param m: number of branches
        @return:
        """
        self.Sbus = zeros(n, dtype=complex)

        self.voltage = zeros(n, dtype=complex)

        self.load_shedding = zeros(n, dtype=float)

        self.Sbranch = zeros(m, dtype=complex)

        self.loading = zeros(m, dtype=complex)

        self.overloads = zeros(m, dtype=complex)

        self.losses = zeros(m, dtype=complex)

        self.converged = list()

        self.plot_bars_limit = 100

    def apply_from_island(self, results, b_idx, br_idx):
        """
        Apply results from another island circuit to the circuit results represented here
        @param results: PowerFlowResults
        @param b_idx: bus original indices
        @param br_idx: branch original indices
        @return:
        """
        self.Sbus[b_idx] = results.Sbus

        self.voltage[b_idx] = results.voltage

        self.load_shedding[b_idx] = results.load_shedding

        self.Sbranch[br_idx] = results.Sbranch

        self.loading[br_idx] = results.loading

        self.overloads[br_idx] = results.overloads

        self.losses[br_idx] = results.losses

        self.converged.append(results.converged)

    def plot(self, result_type, ax=None, indices=None, names=None):
        """
        Plot the results
        :param result_type: 
        :param ax: 
        :param indices: 
        :param names: 
        :return: 
        """

        if ax is None:
            fig = plt.figure()
            ax = fig.add_subplot(111)

        if indices is None:
            indices = array(range(len(names)))

        if len(indices) > 0:
            labels = names[indices]
            y_label = ''
            title = ''
            if result_type == 'Bus voltage':
                if self.is_dc:
                    y = np.angle(self.voltage[indices])
                    y_label = '(rad)'
                    title = 'Bus voltage angle'
                else:
                    y = np.abs(self.voltage[indices])
                    y_label = '(p.u.)'
                    title = 'Bus voltage'

            elif result_type == 'Branch power':
                y = self.Sbranch[indices].real
                y_label = '(MW)'
                title = 'Branch power '

            elif result_type == 'Bus power':
                y = self.Sbus[indices].real
                y_label = '(MW)'
                title = 'Bus power '

            elif result_type == 'Branch loading':
                y = np.abs(self.loading[indices] * 100.0)
                y_label = '(%)'
                title = 'Branch loading '

            elif result_type == 'Branch overloads':
                y = np.abs(self.overloads[indices])
                y_label = '(MW)'
                title = 'Branch overloads '

            elif result_type == 'Branch losses':
                y = self.losses[indices].real
                y_label = '(MW)'
                title = 'Branch losses '

            elif result_type == 'Load shedding':
                y = self.load_shedding[indices]
                y_label = '(MW)'
                title = 'Load shedding'

            else:
                pass

            df = pd.DataFrame(data=y, index=labels, columns=[result_type])
            df.fillna(0, inplace=True)

            if len(df.columns) < self.plot_bars_limit:
                df.plot(ax=ax, kind='bar')
            else:
                df.plot(ax=ax, legend=False, linewidth=LINEWIDTH)
            ax.set_ylabel(y_label)
            ax.set_title(title)

            return df

        else:
            return None


class OptimalPowerFlow(QRunnable):
    # progress_signal = pyqtSignal(float)
    # progress_text = pyqtSignal(str)
    # done_signal = pyqtSignal()

    def __init__(self, grid: MultiCircuit, options: OptimalPowerFlowOptions):
        """
        PowerFlow class constructor
        @param grid: MultiCircuit Object
        @param options: OPF options
        """
        QRunnable.__init__(self)

        # Grid to run a power flow in
        self.grid = grid

        # Options to use
        self.options = options

        # OPF results
        self.results = None

        # set cancel state
        self.__cancel__ = False

        self.all_solved = True

    def single_optimal_power_flow(self, circuit: Circuit, t_idx=None):
        """
        Run a power flow simulation for a single circuit
        @param circuit: Single island circuit
        @param t_idx: time index, if none the default values are taken
        @return: OptimalPowerFlowResults object
        """

        # declare LP problem
        if self.options.solver == SolverType.DC_OPF:
            problem = DcOpf(circuit, self.options)
        else:
            problem = AcOpf(circuit, self.options)

        problem.build(t_idx=t_idx)
        problem.set_loads(t_idx=t_idx)
        problem.solve()

        # results
        res = problem.get_results(t_idx=t_idx, realistic=self.options.realistic_results)

        return res, problem.solved

    def opf(self, t_idx=None):
        """
        Run a power flow for every circuit
        @return: OptimalPowerFlowResults object
        """
        # print('PowerFlow at ', self.grid.name)
        n = len(self.grid.buses)
        m = len(self.grid.branches)
        self.results = OptimalPowerFlowResults()
        self.results.initialize(n, m)
        # self.progress_signal.emit(0.0)

        self.all_solved = True

        k = 0
        for circuit in self.grid.circuits:

            if self.options.verbose:
                print('Solving ' + circuit.name)

            # run OPF
            optimal_power_flow_results, solved = self.single_optimal_power_flow(circuit, t_idx=t_idx)

            # assert the total solvability
            self.all_solved = self.all_solved and solved

            # merge island results
            self.results.apply_from_island(optimal_power_flow_results,
                                           circuit.bus_original_idx,
                                           circuit.branch_original_idx)

            # self.progress_signal.emit((k+1) / len(self.grid.circuits))
            k += 1

        return self.results

    def run(self):
        """
        
        :return: 
        """
        self.opf()

    def run_at(self, t):
        """
        Run power flow at the time series object index t
        @param t: time index
        @return: OptimalPowerFlowResults object
        """

        res = self.opf(t)

        return res

    def cancel(self):
        self.__cancel__ = True


class OptimalPowerFlowTimeSeriesResults:

    def __init__(self, n, m, nt, time=None, is_dc=False):
        """
        OPF Time Series results constructor
        :param n: number of buses
        :param m: number of branches
        :param nt: number of time steps
        :param time: Time array (optional)
        """
        self.n = n

        self.m = m

        self.nt = nt

        self.time = time

        self.voltage = zeros((nt, n), dtype=complex)

        self.load_shedding = zeros((nt, n), dtype=float)

        self.loading = zeros((nt, m), dtype=float)

        self.losses = zeros((nt, m), dtype=float)

        self.overloads = zeros((nt, m), dtype=float)

        self.Sbus = zeros((nt, n), dtype=complex)

        self.Sbranch = zeros((nt, m), dtype=complex)

        self.available_results = ['Bus voltage', 'Bus power', 'Branch power',
                                  'Branch loading', 'Branch overloads', 'Load shedding']

        # self.generators_power = zeros((ng, nt), dtype=complex)

        self.is_dc = is_dc

    def set_at(self, t, res: OptimalPowerFlowResults):
        """
        Set the results
        :param t: time index
        :param res: OptimalPowerFlowResults instance
        """

        self.voltage[t, :] = res.voltage

        self.load_shedding[t, :] = res.load_shedding

        self.loading[t, :] = res.loading

        self.overloads[t, :] = res.overloads

        self.losses[t, :] = res.losses

        self.Sbus[t, :] = res.Sbus

        self.Sbranch[t, :] = res.Sbranch

    def plot(self, result_type, ax=None, indices=None, names=None):
        """
        Plot the results
        :param result_type:
        :param ax:
        :param indices:
        :param names:
        :return:
        """
        if ax is None:
            fig = plt.figure()
            ax = fig.add_subplot(111)

        if indices is None:
            indices = array(range(len(names)))

        if len(indices) > 0:
            labels = names[indices]
            y_label = ''
            title = ''
            if result_type == 'Bus voltage':

                if self.is_dc:
                    y = np.angle(self.voltage[:, indices])
                    y_label = '(rad)'
                    title = 'Bus voltage angle'
                else:
                    y = np.abs(self.voltage[:, indices])
                    y_label = '(p.u.)'
                    title = 'Bus voltage'

            elif result_type == 'Branch power':
                y = self.Sbranch[:, indices].real
                y_label = '(MW)'
                title = 'Branch power '

            elif result_type == 'Bus power':
                y = self.Sbus[:, indices].real
                y_label = '(MW)'
                title = 'Bus power '

            elif result_type == 'Branch loading':
                y = np.abs(self.loading[:, indices] * 100.0)
                y_label = '(%)'
                title = 'Branch loading '

            elif result_type == 'Branch overloads':
                y = np.abs(self.overloads[:, indices])
                y_label = '(MW)'
                title = 'Branch overloads '

            elif result_type == 'Branch losses':
                y = self.losses[:, indices].real
                y_label = '(MW)'
                title = 'Branch losses '

            elif result_type == 'Load shedding':
                y = self.load_shedding[:, indices]
                y_label = '(MW)'
                title = 'Load shedding'

            else:
                pass

            if self.time is not None:
                df = pd.DataFrame(data=y, columns=labels, index=self.time)
            else:
                df = pd.DataFrame(data=y, columns=labels)

            df.fillna(0, inplace=True)

            if len(df.columns) > 10:
                df.plot(ax=ax, linewidth=LINEWIDTH, legend=False)
            else:
                df.plot(ax=ax, linewidth=LINEWIDTH, legend=True)

            ax.set_title(title)
            ax.set_ylabel(y_label)
            ax.set_xlabel('Time')

            return df

        else:
            return None


class OptimalPowerFlowTimeSeries(QThread):
    progress_signal = pyqtSignal(float)
    progress_text = pyqtSignal(str)
    done_signal = pyqtSignal()

    def __init__(self, grid: MultiCircuit, options: OptimalPowerFlowOptions, start_=0, end_=None):
        """
        OPF time series constructor
        :param grid: MultiCircuit instance
        :param options: OPF options instance
        """
        QThread.__init__(self)

        self.options = options

        self.grid = grid

        self.results = None

        self.start_ = start_

        self.end_ = end_

        self.__cancel__ = False

    def initialize_lp_vars(self):
        """
        initialize all the bus LP profiles
        :return:
        """
        for bus in self.grid.buses:
            bus.initialize_lp_profiles()

    def run(self):
        """
        Run the time series simulation
        @return:
        """
        # initialize the power flow
        opf = OptimalPowerFlow(self.grid, self.options)

        # initilize OPF time series LP var profiles
        self.initialize_lp_vars()

        # initialize the grid time series results
        # we will append the island results with another function

        if self.grid.time_profile is not None:

            if self.options.solver == SolverType.DC_OPF:
                self.progress_text.emit('Running DC OPF time series...')
                is_dc = True
            else:
                self.progress_text.emit('Running AC OPF time series...')
                is_dc = False

            n = len(self.grid.buses)
            m = len(self.grid.branches)
            nt = len(self.grid.time_profile)
            if self.end_ is None:
                self.end_ = nt
            self.results = OptimalPowerFlowTimeSeriesResults(n, m, nt, time=self.grid.time_profile, is_dc=is_dc)

            t = self.start_
            while t < self.end_ and not self.__cancel__:
                # print(t + 1, ' / ', nt)
                # set the power values
                # Y, I, S = self.grid.time_series_input.get_at(t)

                res = opf.run_at(t)
                self.results.set_at(t, res)

                progress = ((t - self.start_ + 1) / (self.end_ - self.start_)) * 100
                self.progress_signal.emit(progress)
                t += 1

        else:
            print('There are no profiles')
            self.progress_text.emit('There are no profiles')

        # send the finnish signal
        self.progress_signal.emit(0.0)
        self.progress_text.emit('Done!')
        self.done_signal.emit()

    def cancel(self):
        """
        Set the cancel state
        """
        self.__cancel__ = True


########################################################################################################################
# State Estimation classes
########################################################################################################################

class StateEstimationInput:

    def __init__(self):
        """
        State estimation inputs constructor
        """

        # Node active power measurements vector of pointers
        self.p_inj =list()

        # Node  reactive power measurements vector of pointers
        self.q_inj = list()

        # Branch active power measurements vector of pointers
        self.p_flow = list()

        # Branch reactive power measurements vector of pointers
        self.q_flow = list()

        # Branch current module measurements vector of pointers
        self.i_flow = list()

        # Node voltage module measurements vector of pointers
        self.vm_m = list()

        # nodes without power injection measurements
        self.p_inj_idx = list()

        # branches without power measurements
        self.p_flow_idx = list()

        # nodes without reactive power injection measurements
        self.q_inj_idx = list()

        # branches without reactive power measurements
        self.q_flow_idx = list()

        # branches without current measurements
        self.i_flow_idx = list()

        # nodes without voltage module measurements
        self.vm_m_idx = list()

    def clear(self):
        """
        Clear
        """
        self.p_inj.clear()
        self.p_flow.clear()
        self.q_inj.clear()
        self.q_flow.clear()
        self.i_flow.clear()
        self.vm_m.clear()

        self.p_inj_idx.clear()
        self.p_flow_idx.clear()
        self.q_inj_idx.clear()
        self.q_flow_idx.clear()
        self.i_flow_idx.clear()
        self.vm_m_idx.clear()

    def consolidate(self):
        """
        consolidate the measurements into "measurements" and "sigma"
        :return: measurements, sigma
        """

        nz = len(self.p_inj) + len(self.p_flow) + len(self.q_inj) + len(self.q_flow) + len(self.i_flow) + len(self.vm_m)

        magnitudes = np.zeros(nz)
        sigma = np.zeros(nz)

        # go through the measurements in order and form the vectors
        k = 0
        for m in self.p_flow + self.p_inj + self.q_flow + self.q_inj + self.i_flow + self.vm_m:
            magnitudes[k] = m.val
            sigma[k] = m.sigma
            k += 1

        return magnitudes, sigma


class StateEstimationResults(PowerFlowResults):

    def __init__(self, Sbus=None, voltage=None, Sbranch=None, Ibranch=None, loading=None, losses=None,
                 error=None, converged=None, Qpv=None):
        """
        Constructor
        :param Sbus: Bus power injections
        :param voltage: Bus voltages
        :param Sbranch: Branch power flow
        :param Ibranch: Branch current flow
        :param loading: Branch loading
        :param losses: Branch losses
        :param error: error
        :param converged: converged?
        :param Qpv: Reactive power at the PV nodes
        """
        # initialize the
        PowerFlowResults.__init__(self, Sbus=Sbus, voltage=voltage, Sbranch=Sbranch, Ibranch=Ibranch,
                                  loading=loading, losses=losses, error=error, converged=converged, Qpv=Qpv)


class StateEstimation(QRunnable):

    def __init__(self, circuit: MultiCircuit):
        """
        Constructor
        :param circuit: circuit object 
        """

        QRunnable.__init__(self)

        self.grid = circuit

        self.se_results = None

    @staticmethod
    def collect_measurements(circuit: Circuit):
        """
        Form the input from the circuit measurements
        :return: nothing, the input object is stored in this class
        """
        se_input = StateEstimationInput()

        # collect the bus measurements
        for i, bus in enumerate(circuit.buses):

            for m in bus.measurements:

                if m.measurement_type == MeasurementType.Pinj:
                    se_input.p_inj_idx.append(i)
                    se_input.p_inj.append(m)

                elif m.measurement_type == MeasurementType.Qinj:
                    se_input.q_inj_idx.append(i)
                    se_input.q_inj.append(m)

                elif m.measurement_type == MeasurementType.Vmag:
                    se_input.vm_m_idx.append(i)
                    se_input.vm_m.append(m)

                else:
                    raise Exception('The bus ' + str(bus) + ' contains a measurement of type ' + str(m.measurement_type))

        # collect the branch measurements
        for i, branch in enumerate(circuit.branches):

            for m in branch.measurements:

                if m.measurement_type == MeasurementType.Pflow:
                    se_input.p_flow_idx.append(i)
                    se_input.p_flow.append(m)

                elif m.measurement_type == MeasurementType.Qflow:
                    se_input.q_flow_idx.append(i)
                    se_input.q_flow.append(m)

                elif m.measurement_type == MeasurementType.Iflow:
                    se_input.i_flow_idx.append(i)
                    se_input.i_flow.append(m)

                else:
                    raise Exception(
                        'The branch ' + str(branch) + ' contains a measurement of type ' + str(m.measurement_type))

        return se_input

    def run(self):
        """
        Run state estimation
        :return: 
        """
        n = len(self.grid.buses)
        m = len(self.grid.branches)
        self.se_results = StateEstimationResults()
        self.se_results.initialize(n, m)

        for circuit in self.grid.circuits:

            # collect inputs
            se_input = self.collect_measurements(circuit=circuit)

            # run solver
            v_sol, err, converged = solve_se_lm(Ybus=circuit.power_flow_input.Ybus,
                                                Yf=circuit.power_flow_input.Yf,
                                                Yt=circuit.power_flow_input.Yt,
                                                f=circuit.power_flow_input.F,
                                                t=circuit.power_flow_input.T,
                                                se_input=se_input,
                                                ref=circuit.power_flow_input.ref,
                                                pq=circuit.power_flow_input.pq,
                                                pv=circuit.power_flow_input.pv)

            # Compute the branches power and the slack buses power
            Sbranch, Ibranch, loading, losses, Sbus = PowerFlowMP.power_flow_post_process(circuit=circuit, V=v_sol)

            # pack results into a SE results object
            results = StateEstimationResults(Sbus=Sbus,
                                             voltage=v_sol,
                                             Sbranch=Sbranch,
                                             Ibranch=Ibranch,
                                             loading=loading,
                                             losses=losses,
                                             error=[err],
                                             converged=[converged],
                                             Qpv=None)

            self.se_results.apply_from_island(results, circuit.bus_original_idx, circuit.branch_original_idx)


########################################################################################################################
# Transient stability
########################################################################################################################


class TransientStabilityOptions:

    def __init__(self, h=0.001, t_sim=15, max_err=0.0001, max_iter=25):

        # step length (s)
        self.h = h

        # simulation time (s)
        self.t_sim = t_sim

        # Maximum error in network iteration (voltage mismatches)
        self.max_err = max_err

        # Maximum number of network iterations
        self.max_iter = max_iter


class TransientStability(QThread):
    progress_signal = pyqtSignal(float)
    progress_text = pyqtSignal(str)
    done_signal = pyqtSignal()

    def __init__(self, grid: MultiCircuit, options: TransientStabilityOptions, pf_res: PowerFlowResults):
        """
        TimeSeries constructor
        @param grid: MultiCircuit instance
        @param options: PowerFlowOptions instance
        """
        QThread.__init__(self)

        self.grid = grid

        self.options = options

        self.pf_res = pf_res

        self.results = None

    def status(self, txt, progress):
        """
        Emit status
        :param txt: text to display
        :param progress: progress 0-100
        """
        self.progress_signal.emit(progress)
        self.progress_text.emit(txt)

    def run(self):
        """
        Run transient stability
        """
        self.progress_signal.emit(0.0)
        self.progress_text.emit('Running transient stability...')

        for circuit in self.grid.circuits:
            dynamic_devices = circuit.get_controlled_generators()
            bus_indices = [circuit.buses_dict[elm.bus] for elm in dynamic_devices]

            res = dynamic_simulation(n=len(circuit.buses),
                                     Vbus=self.pf_res.voltage[circuit.bus_original_idx],
                                     Sbus=self.pf_res.Sbus[circuit.bus_original_idx],
                                     Ybus=circuit.power_flow_input.Ybus,
                                     Sbase=circuit.Sbase,
                                     fBase=circuit.fBase,
                                     t_sim=self.options.t_sim,
                                     h=self.options.h,
                                     dynamic_devices=dynamic_devices,
                                     bus_indices=bus_indices,
                                     callback=self.status)

        self.results = res

        # send the finnish signal
        self.progress_signal.emit(0.0)
        self.progress_text.emit('Done!')
        self.done_signal.emit()<|MERGE_RESOLUTION|>--- conflicted
+++ resolved
@@ -2977,9 +2977,6 @@
         # List of transformer types
         self.transformer_types = list()
 
-        # list of cable types
-        self.cable_types = list()
-
         # Object with the necessary inputs for a power flow study
         self.power_flow_input = None
 
@@ -3412,15 +3409,6 @@
             if dev.properties_with_profile is not None:
                 self.profile_magnitudes[dev.type_name] = dev.properties_with_profile
 
-<<<<<<< HEAD
-    def get_templates_dictionary(self):
-
-        d = dict()
-        tpes = [self.overhead_line_types, self.transformer_types, self.cable_types]
-        for group in tpes:
-            for elm in group:
-                d[elm.name] = elm
-=======
     def get_catalogue_dict(self, branches_only=False):
         """
         Returns a dictionary with the catalogue types and the associated list of objects
@@ -3478,7 +3466,6 @@
         # make dictionary
         for tpe in tpes:
             d[tpe.name] = tpe
->>>>>>> af72f4e5
 
         return d
 

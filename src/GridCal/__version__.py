# do not forget to keep a three-number version!!!
import datetime
_current_year_ = datetime.datetime.now().year

<<<<<<< HEAD
__GridCal_VERSION__ = "4.4.6"
=======
__GridCal_VERSION__ = "4.4.6a1"
>>>>>>> b5acb985

url = 'https://github.com/SanPen/GridCal'

about_msg = "GridCal v" + str(__GridCal_VERSION__) + '\n\n'

about_msg += """
GridCal has been carefully crafted since 2015 to 
serve as a platform for research and consultancy. 
Visit https://gridcal.org for more details.\n"""

about_msg += """
This program is free software; you can redistribute it and/or
modify it under the terms of the GNU Lesser General Public
License as published by the Free Software Foundation; either
version 3 of the License, or (at your option) any later version.

This program is distributed in the hope that it will be useful,
but WITHOUT ANY WARRANTY; without even the implied warranty of
MERCHANTABILITY or FITNESS FOR A PARTICULAR PURPOSE.  See the GNU
Lesser General Public License for more details.

The source of GridCal can be found at:
""" + url + "\n\n"

copyright_msg = 'Copyright (C) 2015-' + str(_current_year_) + ' Santiago Peñate Vera'

contributors_msg = 'Michel Lavoie (Transformer automation)\n'
contributors_msg += 'Bengt Lüers (Better testing)\n'
contributors_msg += 'Josep Fanals Batllori (HELM)\n'
contributors_msg += 'Manuel Navarro Catalán (Better documentation)\n'
contributors_msg += 'Paul Schultz (Grid Generator)\n'
contributors_msg += 'Andrés Ramiro (Optimal net transfer capacity)\n'

about_msg += copyright_msg + '\n' + contributors_msg<|MERGE_RESOLUTION|>--- conflicted
+++ resolved
@@ -2,11 +2,7 @@
 import datetime
 _current_year_ = datetime.datetime.now().year
 
-<<<<<<< HEAD
-__GridCal_VERSION__ = "4.4.6"
-=======
 __GridCal_VERSION__ = "4.4.6a1"
->>>>>>> b5acb985
 
 url = 'https://github.com/SanPen/GridCal'
 

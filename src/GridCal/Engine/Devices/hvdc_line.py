# GridCal
# Copyright (C) 2022 Santiago Peñate Vera
# 
# This program is free software; you can redistribute it and/or
# modify it under the terms of the GNU Lesser General Public
# License as published by the Free Software Foundation; either
# version 3 of the License, or (at your option) any later version.
# 
# This program is distributed in the hope that it will be useful,
# but WITHOUT ANY WARRANTY; without even the implied warranty of
# MERCHANTABILITY or FITNESS FOR A PARTICULAR PURPOSE.  See the GNU
# Lesser General Public License for more details.
# 
# You should have received a copy of the GNU Lesser General Public License
# along with this program; if not, write to the Free Software Foundation,
# Inc., 51 Franklin Street, Fifth Floor, Boston, MA  02110-1301, USA.


import pandas as pd
import numpy as np
from matplotlib import pyplot as plt

from GridCal.Engine.basic_structures import Logger
from GridCal.Engine.Devices.bus import Bus
from GridCal.Engine.Devices.enumerations import BranchType
from GridCal.Engine.Devices.underground_line import UndergroundLineType

from GridCal.Engine.Devices.editable_device import EditableDevice, DeviceType, GCProp
from GridCal.Engine.Devices.enumerations import HvdcControlType


def firing_angles_to_reactive_limits(P, alphamin, alphamax):
    # minimum reactive power calculated under assumption of no overlap angle
    # i.e. power factor equals to tan(alpha)
    Qmin = P * np.tan(alphamin)

    # maximum reactive power calculated when overlap angle reaches max
    # value (60 deg). I.e.
    #      cos(phi) = 1/2*(cos(alpha)+cos(delta))
    #      Q = P*tan(phi)
    phi = np.arccos(0.5 * (np.cos(alphamax) + np.cos(np.deg2rad(60))))
    Qmax = P * np.tan(phi)
    # if Qmin < 0:
    #     Qmin = -Qmin
    #
    # if Qmax < 0:
    #     Qmax = -Qmax

    return Qmin, Qmax


def getFromAndToPowerAt(Pset, theta_f, theta_t, Vnf, Vnt, v_set_f, v_set_t, Sbase, r1, angle_droop, rate,
                        free: bool, in_pu: bool = False):
    """
    Compute the power and losses
    :param Pset: set power in MW
    :param theta_f: angle from (rad)
    :param theta_t: angle to (rad)
    :param Vnf: nominal voltage from (kV)
    :param Vnt: nominal voltage to (kV)
    :param v_set_f: control voltage from (p.u.)
    :param v_set_t: control voltage to (p.u.)
    :param Sbase: base power MVA
    :param r1: line resistance (ohm)
    :param angle_droop: angle droop control (MW/deg)
    :param free: is free to use the angle droop?
    :param in_pu: return power in per unit? otherwise the power comes in MW
    :return: Pf, Pt, losses (in MW or p.u. depending on `in_pu`)
    """

    if not free:

        # simply copy the set power value
        Pcalc = Pset

    elif free:

        # compute the angular difference in degrees (0.017453292f -> pi/180)
        # theta_f and theta_t are in rad
<<<<<<< HEAD
        # for the control not to be oscillatory, the angle difference must be the opposite (to - from)
        dtheta = np.rad2deg(theta_t - theta_f)
=======
        dtheta = np.rad2deg(theta_f - theta_t)
        # dtheta = np.rad2deg(theta_t - theta_f)  # control not to be oscillatory the angle difference must be negative
>>>>>>> b5acb985

        # compute the desired control power flow
        Pcalc = Pset + angle_droop * dtheta  # this is in MW

        # rate truncation
        if Pcalc > rate:
            Pcalc = rate

        elif Pcalc < -rate:
            Pcalc = -rate

    else:
        Pcalc = 0

    # depending of the value of Pcalc, assign the from and to values
    if Pcalc > 0:
        # from ->  to
        I = Pcalc / (Vnf * v_set_f)  # current in kA
        loss = r1 * I * I  # losses in MW
        Pf = - Pcalc
        Pt = Pcalc - loss

    elif Pcalc < 0:
        # to -> from
        I = Pcalc / (Vnt * v_set_t)  # current in kA
        loss = r1 * I * I  # losses in MW
        Pf = - Pcalc - loss
        Pt = Pcalc  # is negative

    else:
        Pf = 0
        Pt = 0
        loss = 0

    # convert to p.u.
    if in_pu:
        Pf /= Sbase
        Pt /= Sbase
        loss /= Sbase

    return Pf, Pt, loss


class HvdcLine(EditableDevice):
    """
    The **Line** class represents the connections between nodes (i.e.
    :ref:`buses<bus>`) in **GridCal**. A branch is an element (cable, line, capacitor,
    transformer, etc.) with an electrical impedance. The basic **Branch** class
    includes basic electrical attributes for most passive elements, but other device
    types may be passed to the **Branch** constructor to configure it as a specific
    type.

    For example, a transformer may be created with the following code:

    .. code:: ipython3

        from GridCal.Engine.Core.multi_circuit import MultiCircuit
        from GridCal.Engine.Devices import *
        from GridCal.Engine.Devices.types import *

        # Create grid
        grid = MultiCircuit()

        # Create buses
        POI = Bus(name="POI",
                  vnom=100, #kV
                  is_slack=True)
        grid.add_bus(POI)

        B_C3 = Bus(name="B_C3",
                   vnom=10) #kV
        grid.add_bus(B_C3)

        # Create transformer types
        SS = TransformerType(name="SS",
                             hv_nominal_voltage=100, # kV
                             lv_nominal_voltage=10, # kV
                             nominal_power=100, # MVA
                             copper_losses=10000, # kW
                             iron_losses=125, # kW
                             no_load_current=0.5, # %
                             short_circuit_voltage=8) # %
        grid.add_transformer_type(SS)

        # Create transformer
        X_C3 = Branch(bus_from=POI,
                      bus_to=B_C3,
                      name="X_C3",
                      branch_type=BranchType.Transformer,
                      template=SS,
                      )

        # Add transformer to grid
        grid.add_branch(X_C3)

    Refer to the :class:`GridCal.Engine.Devices.branch.TapChanger` class for an example
    using a voltage regulator.

    Arguments:

        **bus_from** (:ref:`Bus`): "From" :ref:`bus<Bus>` object

        **bus_to** (:ref:`Bus`): "To" :ref:`bus<Bus>` object

        **name** (str, "Branch"): Name of the branch

        **r** (float, 1e-20): Branch resistance in per unit

        **x** (float, 1e-20): Branch reactance in per unit

        **g** (float, 1e-20): Branch shunt conductance in per unit

        **b** (float, 1e-20): Branch shunt susceptance in per unit

        **rate** (float, 1.0): Branch rate in MVA

        **tap** (float, 1.0): Branch tap module

        **shift_angle** (int, 0): Tap shift angle in radians

        **active** (bool, True): Is the branch active?

        **tolerance** (float, 0): Tolerance specified for the branch impedance in %

        **mttf** (float, 0.0): Mean time to failure in hours

        **mttr** (float, 0.0): Mean time to recovery in hours

        **r_fault** (float, 0.0): Mid-line fault resistance in per unit (SC only)

        **x_fault** (float, 0.0): Mid-line fault reactance in per unit (SC only)

        **fault_pos** (float, 0.0): Mid-line fault position in per unit (0.0 = `bus_from`, 0.5 = middle, 1.0 = `bus_to`)

        **branch_type** (BranchType, BranchType.Line): Device type enumeration (ex.: :class:`GridCal.Engine.Devices.transformer.TransformerType`)

        **length** (float, 0.0): Length of the branch in km

        **vset** (float, 1.0): Voltage set-point of the voltage controlled bus in per unit

        **temp_base** (float, 20.0): Base temperature at which `r` is measured in °C

        **temp_oper** (float, 20.0): Operating temperature in °C

        **alpha** (float, 0.0033): Thermal constant of the material in °C

        **bus_to_regulated** (bool, False): Is the `bus_to` voltage regulated by this branch?

        **template** (BranchTemplate, BranchTemplate()): Basic branch template
    """

    def __init__(self, bus_from: Bus = None, bus_to: Bus = None, name='HVDC Line', idtag=None, active=True, code='',
                 rate=1.0, Pset=0.0, r=1e-20, loss_factor=0.0, Vset_f=1.0, Vset_t=1.0, length=1.0, mttf=0.0, mttr=0.0,
                 overload_cost=1000.0,   min_firing_angle_f=-1.0, max_firing_angle_f=1.0, min_firing_angle_t=-1.0,
                 max_firing_angle_t=1.0,  active_prof=np.ones(0, dtype=bool), rate_prof=np.zeros(0),
                 Pset_prof=np.zeros(0), Vset_f_prof=np.ones(0), Vset_t_prof=np.ones(0), overload_cost_prof=np.zeros(0),
                 contingency_factor=1.0, control_mode: HvdcControlType=HvdcControlType.type_1_Pset,
                 dispatchable=False, angle_droop=0, angle_droop_prof=np.ones(0),):
        """
        HVDC Line model
        :param bus_from: Bus from
        :param bus_to: Bus to
        :param idtag: id tag of the line
        :param name: name of the line
        :param active: Is the line active?
        :param rate: Line rate in MVA
        :param Pset: Active power set point
        :param loss_factor: Losses factor (p.u.)
        :param Vset_f: Voltage set point at the "from" side
        :param Vset_t: Voltage set point at the "to" side
        :param min_firing_angle_f: minimum firing angle at the "from" side
        :param max_firing_angle_f: maximum firing angle at the "from" side
        :param min_firing_angle_t: minimum firing angle at the "to" side
        :param max_firing_angle_t: maximum firing angle at the "to" side
        :param overload_cost: cost of a line overload in EUR/MW
        :param mttf: Mean time to failure in hours
        :param mttr: Mean time to recovery in hours
        :param length: line length in km
        :param active_prof: profile of active states (bool)
        :param rate_prof: Profile of ratings in MVA
        :param Pset_prof: Active power set points profile
        :param Vset_f_prof: Voltage set points at the "from" side profile
        :param Vset_t_prof: Voltage set points at the "to" side profile
        :param overload_cost_prof: Profile of overload costs in EUR/MW
        """

        EditableDevice.__init__(self,
                                name=name,
                                idtag=idtag,
                                code=code,
                                active=active,
                                device_type=DeviceType.HVDCLineDevice,
                                editable_headers={'name': GCProp('', str, 'Name of the line.'),
                                                  'idtag': GCProp('', str, 'Unique ID'),
                                                  'bus_from': GCProp('', DeviceType.BusDevice,
                                                                     'Name of the bus at the "from" side of the line.'),
                                                  'bus_to': GCProp('', DeviceType.BusDevice,
                                                                   'Name of the bus at the "to" side of the line.'),
                                                  'active': GCProp('', bool, 'Is the line active?'),

                                                  'dispatchable': GCProp('', bool, 'Is the line power optimizable?'),

                                                  'rate': GCProp('MVA', float, 'Thermal rating power of the line.'),

                                                  'contingency_factor': GCProp('p.u.', float,
                                                                               'Rating multiplier for contingencies.'),

                                                  'control_mode': GCProp('-', HvdcControlType, 'Control type.'),

                                                  'Pset': GCProp('MW', float, 'Set power flow.'),

                                                  'r': GCProp('Ohm', float, 'line resistance.'),

                                                  'angle_droop': GCProp('MW/deg', float, 'Power/angle rate control'),

                                                  'Vset_f': GCProp('p.u.', float, 'Set voltage at the from side'),
                                                  'Vset_t': GCProp('p.u.', float, 'Set voltage at the to side'),

                                                  'min_firing_angle_f': GCProp('rad', float,
                                                                               'minimum firing angle at the '
                                                                               '"from" side.'),
                                                  'max_firing_angle_f': GCProp('rad', float,
                                                                               'maximum firing angle at the '
                                                                               '"from" side.'),
                                                  'min_firing_angle_t': GCProp('rad', float,
                                                                               'minimum firing angle at the '
                                                                               '"to" side.'),
                                                  'max_firing_angle_t': GCProp('rad', float,
                                                                               'maximum firing angle at the '
                                                                               '"to" side.'),

                                                  'mttf': GCProp('h', float, 'Mean time to failure, '
                                                                             'used in reliability studies.'),
                                                  'mttr': GCProp('h', float, 'Mean time to recovery, '
                                                                             'used in reliability studies.'),

                                                  'length': GCProp('km', float, 'Length of the branch '
                                                                                '(not used for calculation)'),

                                                  'overload_cost': GCProp('e/MWh', float,
                                                                          'Cost of overloads. Used in OPF.'),
                                                  },
                                non_editable_attributes=['bus_from', 'bus_to', 'idtag'],
                                properties_with_profile={'active': 'active_prof',
                                                         'rate': 'rate_prof',
                                                         'Pset': 'Pset_prof',
                                                         'Vset_f': 'Vset_f_prof',
                                                         'Vset_t': 'Vset_t_prof',
                                                         'angle_droop': 'angle_droop_prof',
                                                         'overload_cost': 'overload_cost_prof'})

        # connectivity
        self.bus_from = bus_from
        self.bus_to = bus_to

        # List of measurements
        self.measurements = list()

        # line length in km
        self.length = length

        self.dispatchable = dispatchable

        self.Pset = Pset

        self.r = r

        self.angle_droop = angle_droop

        self.loss_factor = loss_factor

        self.mttf = mttf

        self.mttr = mttr

        self.overload_cost = overload_cost

        self.Vset_f = Vset_f
        self.Vset_t = Vset_t

        # converter / inverter firing angles
        self.min_firing_angle_f = min_firing_angle_f
        self.max_firing_angle_f = max_firing_angle_f
        self.min_firing_angle_t = min_firing_angle_t
        self.max_firing_angle_t = max_firing_angle_t

        self.Qmin_f, self.Qmax_f = firing_angles_to_reactive_limits(self.Pset,
                                                                    self.min_firing_angle_f,
                                                                    self.max_firing_angle_f)

        self.Qmin_t, self.Qmax_t = firing_angles_to_reactive_limits(self.Pset,
                                                                    self.min_firing_angle_t,
                                                                    self.max_firing_angle_t)

        self.overload_cost_prof = overload_cost_prof

        self.control_mode = control_mode

        self.Pset_prof = Pset_prof
        self.active_prof = active_prof
        self.Vset_f_prof = Vset_f_prof
        self.Vset_t_prof = Vset_t_prof

        self.angle_droop_prof = angle_droop_prof

        # branch rating in MVA
        self.rate = rate
        self.contingency_factor = contingency_factor
        self.rate_prof = rate_prof

    def get_from_and_to_power(self, theta_f, theta_t, Sbase, in_pu=False):
        """
        Get the power set at both ends accounting for meaningful losses
        :return: power from, power to
        """
        if self.active:
            Pf, Pt, losses = getFromAndToPowerAt(Pset=self.Pset,
                                                 theta_f=theta_f,
                                                 theta_t=theta_t,
                                                 Vnf=self.bus_from.Vnom,
                                                 Vnt=self.bus_to.Vnom,
                                                 v_set_f=self.Vset_f,
                                                 v_set_t=self.Vset_t,
                                                 Sbase=Sbase,
                                                 r1=self.r,
                                                 angle_droop=self.angle_droop,
                                                 rate=self.rate,
                                                 free=self.control_mode == HvdcControlType.type_0_free,
                                                 in_pu=in_pu)

            return Pf, Pt, losses
        else:
            return 0, 0, 0

    def get_from_and_to_power_at(self, t, theta_f, theta_t, Sbase, in_pu=False):
        """
        Get the power set at both ends accounting for meaningful losses
        :return: power from, power to
        """
        if self.active_prof[t]:
            Pf, Pt, losses = getFromAndToPowerAt(Pset=self.Pset_prof[t],
                                                 theta_f=theta_f,
                                                 theta_t=theta_t,
                                                 Vnf=self.bus_from.Vnom,
                                                 Vnt=self.bus_to.Vnom,
                                                 v_set_f=self.Vset_f_prof[t],
                                                 v_set_t=self.Vset_t_prof[t],
                                                 Sbase=Sbase,
                                                 r1=self.r,
                                                 angle_droop=self.angle_droop,
                                                 rate=self.rate_prof[t],
                                                 free=self.control_mode == HvdcControlType.type_0_free,
                                                 in_pu=in_pu)

            return Pf, Pt, losses
        else:
            return 0, 0, 0

    def get_from_and_to_power_profiles(self, theta_f, theta_t, Sbase):
        """
        Get the power set at both ends accounting for meaningful losses
        :return: power from, power to
        """
        # A = (self.Pset_prof > 0).astype(int)
        # B = 1 - A
        #
        # Pf = - self.Pset_prof * A + self.Pset_prof * (1 - self.loss_factor) * B
        # Pt = self.Pset_prof * A * (1 - self.loss_factor) - self.Pset_prof * B

        Pf = np.zeros_like(self.Pset_prof)
        Pt = np.zeros_like(self.Pset_prof)
        losses = np.zeros_like(self.Pset_prof)
        for t in range(len(self.Pset_prof)):
            Pf[t], Pt[t], losses[t] = getFromAndToPowerAt(Pset=self.Pset_prof[t],
                                                          theta_f=theta_f[t],
                                                          theta_t=theta_t[t],
                                                          Vnf=self.bus_from.Vnom,
                                                          Vnt=self.bus_to.Vnom,
                                                          v_set_f=self.Vset_f_prof[t],
                                                          v_set_t=self.Vset_t_prof[t],
                                                          Sbase=Sbase,
                                                          r1=self.r,
                                                          angle_droop=self.angle_droop,
                                                          rate=self.rate_prof[t],
                                                          free=self.control_mode == HvdcControlType.type_0_free)

        return Pf, Pt

    def copy(self, bus_dict=None):
        """
        Returns a copy of the branch
        @return: A new  with the same content as this
        """

        if bus_dict is None:
            f = self.bus_from
            t = self.bus_to
        else:
            f = bus_dict[self.bus_from]
            t = bus_dict[self.bus_to]

        '''
        bus_from: Bus = None, 
        bus_to: Bus = None, 
        name='HVDC Line', 
        idtag=None, 
        active=True,
        rate=1.0, Pfset=0.0, 
        loss_factor=0.0, 
        Vset_f=1.0, 
        Vset_t=1.0, 
        length=1.0, 
        mttf=0.0, 
        mttr=0.0, 
        overload_cost=1000.0,   
        min_firing_angle_f=-1.0, 
        max_firing_angle_f=1.0, 
        min_firing_angle_t=-1.0, 
        max_firing_angle_t=1.0, 
        active_prof=np.ones(0, dtype=bool), 
        rate_prof=np.zeros(0), 
        Pset_prof=np.zeros(0), 
        Vset_f_prof=np.ones(0), 
        Vset_t_prof=np.ones(0), 
        overload_cost_prof=np.zeros(0)
        '''

        b = HvdcLine(bus_from=f,
                     bus_to=t,
                     name=self.name,
                     idtag=self.idtag,
                     rate=self.rate,
                     active=self.active,
                     loss_factor=self.loss_factor,
                     Vset_f=self.Vset_f,
                     Vset_t=self.Vset_t,
                     length=self.length,
                     mttf=self.mttf,
                     mttr=self.mttr,
                     overload_cost=self.overload_cost,
                     min_firing_angle_f=self.min_firing_angle_f,
                     max_firing_angle_f=self.max_firing_angle_f,
                     min_firing_angle_t=self.min_firing_angle_t,
                     max_firing_angle_t=self.max_firing_angle_t,
                     active_prof=self.active_prof,
                     rate_prof=self.rate_prof,
                     Pset_prof=self.Pset_prof,
                     Vset_f_prof=self.Vset_f_prof,
                     Vset_t_prof=self.Vset_t_prof,
                     overload_cost_prof=self.overload_cost_prof)

        b.measurements = self.measurements

        b.active_prof = self.active_prof.copy()

        return b

    def get_save_data(self):
        """
        Return the data that matches the edit_headers
        :return:
        """
        data = list()
        for name, properties in self.editable_headers.items():
            obj = getattr(self, name)

            if properties.tpe == DeviceType.BusDevice:
                obj = obj.idtag

            elif properties.tpe not in [str, float, int, bool]:
                obj = str(obj)

            data.append(obj)
        return data

    def get_properties_dict(self, version=3):
        """
        Get json dictionary
        :return:
        """
        if version == 2:
            d = {'id': self.idtag,
                 'type': 'hvdc',
                 'phases': 'ps',
                 'name': self.name,
                 'name_code': self.code,
                 'bus_from': self.bus_from.idtag,
                 'bus_to': self.bus_to.idtag,
                 'active': self.active,
                 'rate': self.rate,
                 'control_mode': self.control_mode.value,
                 'r': self.r,
                 'length': self.length,
                 'loss_factor': self.loss_factor,
                 'angle_droop': self.angle_droop,
                 'vset_from': self.Vset_f,
                 'vset_to': self.Vset_t,
                 'Pset': self.Pset,
                 'min_firing_angle_f': self.min_firing_angle_f,
                 'max_firing_angle_f': self.max_firing_angle_f,
                 'min_firing_angle_t': self.min_firing_angle_t,
                 'max_firing_angle_t': self.max_firing_angle_t,
                 'overload_cost': self.overload_cost,
                 'base_temperature': 20,
                 'operational_temperature': 20,
                 'alpha': 0.00330,
                 'locations': []
                 }
        elif version == 3:
            d = {'id': self.idtag,
                 'type': 'hvdc',
                 'phases': 'ps',
                 'name': self.name,
                 'name_code': self.code,
                 'bus_from': self.bus_from.idtag,
                 'bus_to': self.bus_to.idtag,
                 'active': self.active,
                 'rate': self.rate,
                 'control_mode': self.control_mode.value,
                 'contingency_factor1': self.contingency_factor,
                 'contingency_factor2': self.contingency_factor,
                 'contingency_factor3': self.contingency_factor,
                 'r': self.r,
                 'length': self.length,
                 'loss_factor': self.loss_factor,
                 'angle_droop': self.angle_droop,
                 'vset_from': self.Vset_f,
                 'vset_to': self.Vset_t,
                 'Pset': self.Pset,
                 'min_firing_angle_f': self.min_firing_angle_f,
                 'max_firing_angle_f': self.max_firing_angle_f,
                 'min_firing_angle_t': self.min_firing_angle_t,
                 'max_firing_angle_t': self.max_firing_angle_t,
                 'overload_cost': self.overload_cost,
                 'base_temperature': 20,
                 'operational_temperature': 20,
                 'alpha': 0.00330,
                 'locations': []
                 }
        else:
            d = dict()

        return d

    def get_profiles_dict(self, version=3):
        """

        :return:
        """

        if self.active_prof is not None:
            active_prof = self.active_prof.tolist()
            rate_prof = self.rate_prof.tolist()
            pset_prof = self.Pset_prof.tolist()
            vset_prof_f = self.Vset_f_prof.tolist()
            vset_prof_t = self.Vset_t_prof.tolist()
            cost_prof = self.overload_cost_prof.tolist()
        else:
            active_prof = list()
            rate_prof = list()
            pset_prof = list()
            cost_prof = list()
            vset_prof_f = list()
            vset_prof_t = list()

        return {'id': self.idtag,
                'active': active_prof,
                'rate': rate_prof,
                'Pset': pset_prof,
                'vset_from': vset_prof_f,
                'vset_to': vset_prof_t,
                'overload_cost': cost_prof}

    def get_units_dict(self, version=3):
        """
        Get units of the values
        """
        return {'rate': 'MW',
                'length': 'km',
                'loss_factor': '%',
                'vset_f': 'p.u.',
                'vset_t': 'p.u.',
                'pset': 'MW',
                'min_firing_angle_f': 'radians',
                'max_firing_angle_f': 'radians',
                'min_firing_angle_t': 'radians',
                'max_firing_angle_t': 'radians',
                'overload_cost': '€/MWh'}

    def plot_profiles(self, time_series=None, my_index=0, show_fig=True):
        """
        Plot the time series results of this object
        :param time_series: TimeSeries Instance
        :param my_index: index of this object in the simulation
        :param show_fig: Show the figure?
        """

        if time_series is not None:
            fig = plt.figure(figsize=(12, 8))

            ax_1 = fig.add_subplot(211)
            ax_2 = fig.add_subplot(212, sharex=ax_1)

            x = time_series.results.time

            # loading
            y = self.Pset_prof / (self.rate_prof + 1e-9) * 100.0
            df = pd.DataFrame(data=y, index=x, columns=[self.name])
            ax_1.set_title('Loading', fontsize=14)
            ax_1.set_ylabel('Loading [%]', fontsize=11)
            df.plot(ax=ax_1)

            # losses
            y = self.Pset_prof * self.loss_factor
            df = pd.DataFrame(data=y, index=x, columns=[self.name])
            ax_2.set_title('Losses', fontsize=14)
            ax_2.set_ylabel('Losses [MVA]', fontsize=11)
            df.plot(ax=ax_2)

            plt.legend()
            fig.suptitle(self.name, fontsize=20)

        if show_fig:
            plt.show()

    def get_coordinates(self):
        """
        Get the branch defining coordinates
        """
        return [self.bus_from.get_coordinates(), self.bus_to.get_coordinates()]<|MERGE_RESOLUTION|>--- conflicted
+++ resolved
@@ -77,13 +77,8 @@
 
         # compute the angular difference in degrees (0.017453292f -> pi/180)
         # theta_f and theta_t are in rad
-<<<<<<< HEAD
         # for the control not to be oscillatory, the angle difference must be the opposite (to - from)
         dtheta = np.rad2deg(theta_t - theta_f)
-=======
-        dtheta = np.rad2deg(theta_f - theta_t)
-        # dtheta = np.rad2deg(theta_t - theta_f)  # control not to be oscillatory the angle difference must be negative
->>>>>>> b5acb985
 
         # compute the desired control power flow
         Pcalc = Pset + angle_droop * dtheta  # this is in MW

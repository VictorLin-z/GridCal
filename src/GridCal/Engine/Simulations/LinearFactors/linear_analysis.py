--- conflicted
+++ resolved
@@ -103,11 +103,7 @@
     for i in range(nl):
         LODF[i, i] = - 1.0
 
-<<<<<<< HEAD
-    if correct_values:
-=======
     if correct_values:  # TODO check more efficient way
->>>>>>> 61b56715
 
         # correct stupid values
         i1, j1 = np.where(LODF > 1.2)
@@ -118,10 +114,6 @@
         for i, j in zip(i2, j2):
             LODF[i, j] = 0
 
-<<<<<<< HEAD
-
-=======
->>>>>>> 61b56715
         # ensure +-1 values
         i1, j1 = np.where(LODF > 1)
         for i, j in zip(i1, j1):

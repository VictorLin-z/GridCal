--- conflicted
+++ resolved
@@ -4506,8 +4506,6 @@
    <addaction name="actionStorage_location_suggestion"/>
    <addaction name="actionGrid_Reduction"/>
    <addaction name="separator"/>
-   <addaction name="action3_phase_mode"/>
-   <addaction name="separator"/>
   </widget>
   <action name="actionLine">
    <property name="text">
@@ -5053,11 +5051,7 @@
   <action name="actionOnline_documentation">
    <property name="icon">
     <iconset resource="icons.qrc">
-<<<<<<< HEAD
-     <normaloff>:/Icons/icons/doc.svg</normaloff>:/Icons/icons/doc.svg</iconset>
-=======
      <normaloff>:/Icons/icons/new.svg</normaloff>:/Icons/icons/new.svg</iconset>
->>>>>>> 2ed25dc2
    </property>
    <property name="text">
     <string>Online documentation</string>
@@ -5087,18 +5081,6 @@
     <string>Save as</string>
    </property>
   </action>
-<<<<<<< HEAD
-  <action name="action3_phase_mode">
-   <property name="checkable">
-    <bool>true</bool>
-   </property>
-   <property name="icon">
-    <iconset resource="icons.qrc">
-     <normaloff>:/Icons/icons/3phase.svg</normaloff>:/Icons/icons/3phase.svg</iconset>
-   </property>
-   <property name="text">
-    <string>3-phase mode</string>
-=======
   <action name="actionDelete_selected">
    <property name="icon">
     <iconset resource="icons.qrc">
@@ -5112,7 +5094,6 @@
    </property>
    <property name="shortcut">
     <string>Del</string>
->>>>>>> 2ed25dc2
    </property>
   </action>
  </widget>
